--- conflicted
+++ resolved
@@ -1,11 +1,7 @@
-<<<<<<< HEAD
 [tox]
 envlist = test, examples
 
 [testenv:test]
-=======
-[testenv]
->>>>>>> e734ddb5
 passenv = WHEEL_FILE, OpenMP_ROOT 
 deps =
     pytest
@@ -21,4 +17,4 @@
     pytest-mock
 commands =
     pip install {env:WHEEL_FILE}
-    pytest examples+    pytest examples
