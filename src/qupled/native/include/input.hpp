#ifndef INPUT_HPP
#define INPUT_HPP

#include "database.hpp"
#include "dimensions_util.hpp"
#include "num_util.hpp"
#include "vector2D.hpp"
#include <cassert>
#include <iostream>
#include <string>
#include <vector>

// -----------------------------------------------------------------
// Default values
// -----------------------------------------------------------------

constexpr double DEFAULT_DOUBLE = numUtil::NaN;
constexpr int DEFAULT_INT = numUtil::iNaN;
constexpr bool DEFAULT_BOOL = false;

// -----------------------------------------------------------------
// Base class to handle input for the dielectric schemes
// -----------------------------------------------------------------
class Input {

public:

  // Constructor
  explicit Input()
      : intError(DEFAULT_DOUBLE),
        rs(DEFAULT_DOUBLE),
        Theta(DEFAULT_DOUBLE),
        nThreads(DEFAULT_INT),
        isClassicTheory(DEFAULT_BOOL),
        isQuantumTheory(DEFAULT_BOOL),
        dimension(dimensionsUtil::Dimension::Default),
        dx(DEFAULT_DOUBLE),
        xmax(DEFAULT_DOUBLE),
        OmegaMax(DEFAULT_DOUBLE),
        nl(DEFAULT_INT) {}
  // Destructor
  virtual ~Input() = default;
  // Setters
  void setCoupling(const double &rs);
<<<<<<< HEAD
  void setDatabaseInfo(const DatabaseInfo &dbInfo);
  void setDimension(const dimensionsUtil::Dimension &dimension);
=======
  void setDatabaseInfo(const databaseUtil::DatabaseInfo &dbInfo);
>>>>>>> 66adb86b
  void setDegeneracy(const double &Theta);
  void setInt2DScheme(const std::string &int2DScheme);
  void setIntError(const double &intError);
  void setNThreads(const int &nThreads);
  void setTheory(const std::string &theory);
  void setChemicalPotentialGuess(const std::vector<double> &muGuess);
  void setNMatsubara(const int &nMatsubara);
  void setWaveVectorGridRes(const double &dx);
  void setWaveVectorGridCutoff(const double &xmax);
  void setFrequencyCutoff(const double &OmegaMax);

  // Getters
  double getCoupling() const { return rs; }
<<<<<<< HEAD
  DatabaseInfo getDatabaseInfo() const { return dbInfo; }
  dimensionsUtil::Dimension getDimension() const { return dimension; }
=======
  databaseUtil::DatabaseInfo getDatabaseInfo() const { return dbInfo; }
>>>>>>> 66adb86b
  double getDegeneracy() const { return Theta; }
  std::string getInt2DScheme() const { return int2DScheme; }
  double getIntError() const { return intError; }
  int getNThreads() const { return nThreads; }
  std::string getTheory() const { return theory; }
  bool isClassic() const { return isClassicTheory; }
  std::vector<double> getChemicalPotentialGuess() const { return muGuess; }
  int getNMatsubara() const { return nl; }
  double getWaveVectorGridRes() const { return dx; }
  double getWaveVectorGridCutoff() const { return xmax; }
  double getFrequencyCutoff() const { return OmegaMax; }

protected:

  // Accuracy for the integrals
  double intError;
  // Quantum coupling parameter
  double rs;
  // Degeneracy parameter
  double Theta;
  // Number of threads for parallel calculations
  int nThreads;
  // Type of theory
  bool isClassicTheory;
  bool isQuantumTheory;
  // Scheme for 2D integrals
  std::string int2DScheme;
  // Theory to be solved
  std::string theory;
  // Database information
<<<<<<< HEAD
  DatabaseInfo dbInfo;
  // Default dimensions 3D
  dimensionsUtil::Dimension dimension;
=======
  databaseUtil::DatabaseInfo dbInfo;
>>>>>>> 66adb86b
  // Wave-vector grid resolution
  double dx;
  // Cutoff for the wave-vector grid
  double xmax;
  // Cutoff for the frequency (only relevant in the ground state)
  double OmegaMax;
  // Number of Matsubara frequencies
  int nl;
  // Initial guess for the chemical potential calculation
  std::vector<double> muGuess;
};

// -----------------------------------------------------------------
// Class to handle input for the schemes that are solved iteratively
// -----------------------------------------------------------------

// Typedef
struct Guess {
  std::vector<double> wvg;
  std::vector<double> ssf;
  Vector2D lfc;
};

class IterationInput : public Input {

public:

  // Contructor
  explicit IterationInput()
      : aMix(DEFAULT_DOUBLE),
        errMin(DEFAULT_DOUBLE),
        nIter(DEFAULT_INT) {}
  // Setters
  void setErrMin(const double &errMin);
  void setGuess(const Guess &guess);
  void setMixingParameter(const double &aMix);
  void setNIter(const int &nIter);
  // Getters
  double getErrMin() const { return errMin; }
  Guess getGuess() const { return guess; }
  double getMixingParameter() const { return aMix; }
  int getNIter() const { return nIter; }

protected:

  // Mixing parameter for the iterative procedure
  double aMix;
  // Minimum error for convergence in the iterative procedure
  double errMin;
  // Maximum number of iterations
  int nIter;
  // Initial guess
  Guess guess;
};

// -----------------------------------------------------------------
// Class to handle input for the QSTLS and QSTLS-IET schemes
// -----------------------------------------------------------------

class QuantumInput {

public:

  // Setters
  void setFixedRunId(const int &fixedRunId);
  // Getters
  int getFixedRunId() const { return fixedRunId; }

protected:

  // Name of the file with the fixed component of the auxiliary density response
  // (adr)
  int fixedRunId;
};

// -----------------------------------------------------------------
// Class to handle input for the iet schemes
// -----------------------------------------------------------------

class IetInput {

public:

  // Destructor
  virtual ~IetInput() = default;
  // Setters
  void setMapping(const std::string &mapping);
  // Getters
  std::string getMapping() const { return mapping; }

protected:

  // Mapping between the quantum and classical state points for the IET-based
  // schemes
  std::string mapping;
};

// -----------------------------------------------------------------
// Class to handle input for the STLS and STLS-IET schemes
// -----------------------------------------------------------------

class StlsInput : public IterationInput {

public:

  // Constructors
  explicit StlsInput() = default;
};

// -----------------------------------------------------------------
// Class to handle input for the STLS-IET schemes
// -----------------------------------------------------------------

class StlsIetInput : public StlsInput, public IetInput {

public:

  // Constructors
  explicit StlsIetInput() = default;
};

// -----------------------------------------------------------------
// Class to handle input for the QSTLS and QSTLS-IET schemes
// -----------------------------------------------------------------

class QstlsInput : public StlsInput, public QuantumInput {

public:

  // Constructors
  explicit QstlsInput() = default;
};

// -----------------------------------------------------------------
// Class to handle input for the QSTLS-IET schemes
// -----------------------------------------------------------------

class QstlsIetInput : public QstlsInput, public IetInput {

public:

  // Constructors
  explicit QstlsIetInput() = default;
};

// -----------------------------------------------------------------
// Class to handle input for the VS schemes
// -----------------------------------------------------------------

class VSInput {

public:

  // Typdef
  struct FreeEnergyIntegrand {
    std::vector<double> grid;
    std::vector<std::vector<double>> integrand;
  };
  // Contructor
  explicit VSInput()
      : drs(DEFAULT_DOUBLE),
        dTheta(DEFAULT_DOUBLE),
        errMinAlpha(DEFAULT_DOUBLE),
        nIterAlpha(DEFAULT_INT) {}
  // Destructor
  virtual ~VSInput() = default;
  // Setters
  void setAlphaGuess(const std::vector<double> &alphaGuess);
  void setCouplingResolution(const double &drs);
  void setDegeneracyResolution(const double &dTheta);
  void setErrMinAlpha(const double &errMinAlpha);
  void setNIterAlpha(const int &nIterAlpha);
  void setFreeEnergyIntegrand(const FreeEnergyIntegrand &freeEnergyIntegrand);
  // Getters
  std::vector<double> getAlphaGuess() const { return alphaGuess; }
  double getCouplingResolution() const { return drs; }
  double getDegeneracyResolution() const { return dTheta; }
  double getErrMinAlpha() const { return errMinAlpha; }
  double getNIterAlpha() const { return nIterAlpha; }
  FreeEnergyIntegrand getFreeEnergyIntegrand() const { return fxcIntegrand; }

private:

  // Initial guess for the free parameter
  std::vector<double> alphaGuess;
  // Resolution of the coupling parameter grid
  double drs;
  // Resolution of the degeneracy parameter grid
  double dTheta;
  // Minimum error for the iterations used to define the free parameter
  double errMinAlpha;
  // Maximum number of iterations used to define the free parameter
  int nIterAlpha;
  // Pre-computed free energy integrand
  FreeEnergyIntegrand fxcIntegrand;
};

// -----------------------------------------------------------------
// Class to handle input for the VSStls scheme
// -----------------------------------------------------------------

class VSStlsInput : public VSInput, public StlsInput {

public:

  // Constructors
  explicit VSStlsInput() = default;
};

// -----------------------------------------------------------------
// Class to handle input for the QVSStls scheme
// -----------------------------------------------------------------

class QVSStlsInput : public VSInput, public QstlsInput {

public:

  // Constructors
  explicit QVSStlsInput() = default;
};

#endif<|MERGE_RESOLUTION|>--- conflicted
+++ resolved
@@ -1,328 +1,316 @@
-#ifndef INPUT_HPP
-#define INPUT_HPP
-
-#include "database.hpp"
-#include "dimensions_util.hpp"
-#include "num_util.hpp"
-#include "vector2D.hpp"
-#include <cassert>
-#include <iostream>
-#include <string>
-#include <vector>
-
-// -----------------------------------------------------------------
-// Default values
-// -----------------------------------------------------------------
-
-constexpr double DEFAULT_DOUBLE = numUtil::NaN;
-constexpr int DEFAULT_INT = numUtil::iNaN;
-constexpr bool DEFAULT_BOOL = false;
-
-// -----------------------------------------------------------------
-// Base class to handle input for the dielectric schemes
-// -----------------------------------------------------------------
-class Input {
-
-public:
-
-  // Constructor
-  explicit Input()
-      : intError(DEFAULT_DOUBLE),
-        rs(DEFAULT_DOUBLE),
-        Theta(DEFAULT_DOUBLE),
-        nThreads(DEFAULT_INT),
-        isClassicTheory(DEFAULT_BOOL),
-        isQuantumTheory(DEFAULT_BOOL),
-        dimension(dimensionsUtil::Dimension::Default),
-        dx(DEFAULT_DOUBLE),
-        xmax(DEFAULT_DOUBLE),
-        OmegaMax(DEFAULT_DOUBLE),
-        nl(DEFAULT_INT) {}
-  // Destructor
-  virtual ~Input() = default;
-  // Setters
-  void setCoupling(const double &rs);
-<<<<<<< HEAD
-  void setDatabaseInfo(const DatabaseInfo &dbInfo);
-  void setDimension(const dimensionsUtil::Dimension &dimension);
-=======
-  void setDatabaseInfo(const databaseUtil::DatabaseInfo &dbInfo);
->>>>>>> 66adb86b
-  void setDegeneracy(const double &Theta);
-  void setInt2DScheme(const std::string &int2DScheme);
-  void setIntError(const double &intError);
-  void setNThreads(const int &nThreads);
-  void setTheory(const std::string &theory);
-  void setChemicalPotentialGuess(const std::vector<double> &muGuess);
-  void setNMatsubara(const int &nMatsubara);
-  void setWaveVectorGridRes(const double &dx);
-  void setWaveVectorGridCutoff(const double &xmax);
-  void setFrequencyCutoff(const double &OmegaMax);
-
-  // Getters
-  double getCoupling() const { return rs; }
-<<<<<<< HEAD
-  DatabaseInfo getDatabaseInfo() const { return dbInfo; }
-  dimensionsUtil::Dimension getDimension() const { return dimension; }
-=======
-  databaseUtil::DatabaseInfo getDatabaseInfo() const { return dbInfo; }
->>>>>>> 66adb86b
-  double getDegeneracy() const { return Theta; }
-  std::string getInt2DScheme() const { return int2DScheme; }
-  double getIntError() const { return intError; }
-  int getNThreads() const { return nThreads; }
-  std::string getTheory() const { return theory; }
-  bool isClassic() const { return isClassicTheory; }
-  std::vector<double> getChemicalPotentialGuess() const { return muGuess; }
-  int getNMatsubara() const { return nl; }
-  double getWaveVectorGridRes() const { return dx; }
-  double getWaveVectorGridCutoff() const { return xmax; }
-  double getFrequencyCutoff() const { return OmegaMax; }
-
-protected:
-
-  // Accuracy for the integrals
-  double intError;
-  // Quantum coupling parameter
-  double rs;
-  // Degeneracy parameter
-  double Theta;
-  // Number of threads for parallel calculations
-  int nThreads;
-  // Type of theory
-  bool isClassicTheory;
-  bool isQuantumTheory;
-  // Scheme for 2D integrals
-  std::string int2DScheme;
-  // Theory to be solved
-  std::string theory;
-  // Database information
-<<<<<<< HEAD
-  DatabaseInfo dbInfo;
-  // Default dimensions 3D
-  dimensionsUtil::Dimension dimension;
-=======
-  databaseUtil::DatabaseInfo dbInfo;
->>>>>>> 66adb86b
-  // Wave-vector grid resolution
-  double dx;
-  // Cutoff for the wave-vector grid
-  double xmax;
-  // Cutoff for the frequency (only relevant in the ground state)
-  double OmegaMax;
-  // Number of Matsubara frequencies
-  int nl;
-  // Initial guess for the chemical potential calculation
-  std::vector<double> muGuess;
-};
-
-// -----------------------------------------------------------------
-// Class to handle input for the schemes that are solved iteratively
-// -----------------------------------------------------------------
-
-// Typedef
-struct Guess {
-  std::vector<double> wvg;
-  std::vector<double> ssf;
-  Vector2D lfc;
-};
-
-class IterationInput : public Input {
-
-public:
-
-  // Contructor
-  explicit IterationInput()
-      : aMix(DEFAULT_DOUBLE),
-        errMin(DEFAULT_DOUBLE),
-        nIter(DEFAULT_INT) {}
-  // Setters
-  void setErrMin(const double &errMin);
-  void setGuess(const Guess &guess);
-  void setMixingParameter(const double &aMix);
-  void setNIter(const int &nIter);
-  // Getters
-  double getErrMin() const { return errMin; }
-  Guess getGuess() const { return guess; }
-  double getMixingParameter() const { return aMix; }
-  int getNIter() const { return nIter; }
-
-protected:
-
-  // Mixing parameter for the iterative procedure
-  double aMix;
-  // Minimum error for convergence in the iterative procedure
-  double errMin;
-  // Maximum number of iterations
-  int nIter;
-  // Initial guess
-  Guess guess;
-};
-
-// -----------------------------------------------------------------
-// Class to handle input for the QSTLS and QSTLS-IET schemes
-// -----------------------------------------------------------------
-
-class QuantumInput {
-
-public:
-
-  // Setters
-  void setFixedRunId(const int &fixedRunId);
-  // Getters
-  int getFixedRunId() const { return fixedRunId; }
-
-protected:
-
-  // Name of the file with the fixed component of the auxiliary density response
-  // (adr)
-  int fixedRunId;
-};
-
-// -----------------------------------------------------------------
-// Class to handle input for the iet schemes
-// -----------------------------------------------------------------
-
-class IetInput {
-
-public:
-
-  // Destructor
-  virtual ~IetInput() = default;
-  // Setters
-  void setMapping(const std::string &mapping);
-  // Getters
-  std::string getMapping() const { return mapping; }
-
-protected:
-
-  // Mapping between the quantum and classical state points for the IET-based
-  // schemes
-  std::string mapping;
-};
-
-// -----------------------------------------------------------------
-// Class to handle input for the STLS and STLS-IET schemes
-// -----------------------------------------------------------------
-
-class StlsInput : public IterationInput {
-
-public:
-
-  // Constructors
-  explicit StlsInput() = default;
-};
-
-// -----------------------------------------------------------------
-// Class to handle input for the STLS-IET schemes
-// -----------------------------------------------------------------
-
-class StlsIetInput : public StlsInput, public IetInput {
-
-public:
-
-  // Constructors
-  explicit StlsIetInput() = default;
-};
-
-// -----------------------------------------------------------------
-// Class to handle input for the QSTLS and QSTLS-IET schemes
-// -----------------------------------------------------------------
-
-class QstlsInput : public StlsInput, public QuantumInput {
-
-public:
-
-  // Constructors
-  explicit QstlsInput() = default;
-};
-
-// -----------------------------------------------------------------
-// Class to handle input for the QSTLS-IET schemes
-// -----------------------------------------------------------------
-
-class QstlsIetInput : public QstlsInput, public IetInput {
-
-public:
-
-  // Constructors
-  explicit QstlsIetInput() = default;
-};
-
-// -----------------------------------------------------------------
-// Class to handle input for the VS schemes
-// -----------------------------------------------------------------
-
-class VSInput {
-
-public:
-
-  // Typdef
-  struct FreeEnergyIntegrand {
-    std::vector<double> grid;
-    std::vector<std::vector<double>> integrand;
-  };
-  // Contructor
-  explicit VSInput()
-      : drs(DEFAULT_DOUBLE),
-        dTheta(DEFAULT_DOUBLE),
-        errMinAlpha(DEFAULT_DOUBLE),
-        nIterAlpha(DEFAULT_INT) {}
-  // Destructor
-  virtual ~VSInput() = default;
-  // Setters
-  void setAlphaGuess(const std::vector<double> &alphaGuess);
-  void setCouplingResolution(const double &drs);
-  void setDegeneracyResolution(const double &dTheta);
-  void setErrMinAlpha(const double &errMinAlpha);
-  void setNIterAlpha(const int &nIterAlpha);
-  void setFreeEnergyIntegrand(const FreeEnergyIntegrand &freeEnergyIntegrand);
-  // Getters
-  std::vector<double> getAlphaGuess() const { return alphaGuess; }
-  double getCouplingResolution() const { return drs; }
-  double getDegeneracyResolution() const { return dTheta; }
-  double getErrMinAlpha() const { return errMinAlpha; }
-  double getNIterAlpha() const { return nIterAlpha; }
-  FreeEnergyIntegrand getFreeEnergyIntegrand() const { return fxcIntegrand; }
-
-private:
-
-  // Initial guess for the free parameter
-  std::vector<double> alphaGuess;
-  // Resolution of the coupling parameter grid
-  double drs;
-  // Resolution of the degeneracy parameter grid
-  double dTheta;
-  // Minimum error for the iterations used to define the free parameter
-  double errMinAlpha;
-  // Maximum number of iterations used to define the free parameter
-  int nIterAlpha;
-  // Pre-computed free energy integrand
-  FreeEnergyIntegrand fxcIntegrand;
-};
-
-// -----------------------------------------------------------------
-// Class to handle input for the VSStls scheme
-// -----------------------------------------------------------------
-
-class VSStlsInput : public VSInput, public StlsInput {
-
-public:
-
-  // Constructors
-  explicit VSStlsInput() = default;
-};
-
-// -----------------------------------------------------------------
-// Class to handle input for the QVSStls scheme
-// -----------------------------------------------------------------
-
-class QVSStlsInput : public VSInput, public QstlsInput {
-
-public:
-
-  // Constructors
-  explicit QVSStlsInput() = default;
-};
-
+#ifndef INPUT_HPP
+#define INPUT_HPP
+
+#include "database.hpp"
+#include "dimensions_util.hpp"
+#include "num_util.hpp"
+#include "vector2D.hpp"
+#include <cassert>
+#include <iostream>
+#include <string>
+#include <vector>
+
+// -----------------------------------------------------------------
+// Default values
+// -----------------------------------------------------------------
+
+constexpr double DEFAULT_DOUBLE = numUtil::NaN;
+constexpr int DEFAULT_INT = numUtil::iNaN;
+constexpr bool DEFAULT_BOOL = false;
+
+// -----------------------------------------------------------------
+// Base class to handle input for the dielectric schemes
+// -----------------------------------------------------------------
+class Input {
+
+public:
+
+  // Constructor
+  explicit Input()
+      : intError(DEFAULT_DOUBLE),
+        rs(DEFAULT_DOUBLE),
+        Theta(DEFAULT_DOUBLE),
+        nThreads(DEFAULT_INT),
+        isClassicTheory(DEFAULT_BOOL),
+        isQuantumTheory(DEFAULT_BOOL),
+        dimension(dimensionsUtil::Dimension::Default),
+        dx(DEFAULT_DOUBLE),
+        xmax(DEFAULT_DOUBLE),
+        OmegaMax(DEFAULT_DOUBLE),
+        nl(DEFAULT_INT) {}
+  // Destructor
+  virtual ~Input() = default;
+  // Setters
+  void setCoupling(const double &rs);
+  void setDatabaseInfo(const databaseUtil::DatabaseInfo &dbInfo);
+  void setDimension(const dimensionsUtil::Dimension &dimension);
+  void setDegeneracy(const double &Theta);
+  void setInt2DScheme(const std::string &int2DScheme);
+  void setIntError(const double &intError);
+  void setNThreads(const int &nThreads);
+  void setTheory(const std::string &theory);
+  void setChemicalPotentialGuess(const std::vector<double> &muGuess);
+  void setNMatsubara(const int &nMatsubara);
+  void setWaveVectorGridRes(const double &dx);
+  void setWaveVectorGridCutoff(const double &xmax);
+  void setFrequencyCutoff(const double &OmegaMax);
+
+  // Getters
+  double getCoupling() const { return rs; }
+  databaseUtil::DatabaseInfo getDatabaseInfo() const { return dbInfo; }
+  dimensionsUtil::Dimension getDimension() const { return dimension; }
+  double getDegeneracy() const { return Theta; }
+  std::string getInt2DScheme() const { return int2DScheme; }
+  double getIntError() const { return intError; }
+  int getNThreads() const { return nThreads; }
+  std::string getTheory() const { return theory; }
+  bool isClassic() const { return isClassicTheory; }
+  std::vector<double> getChemicalPotentialGuess() const { return muGuess; }
+  int getNMatsubara() const { return nl; }
+  double getWaveVectorGridRes() const { return dx; }
+  double getWaveVectorGridCutoff() const { return xmax; }
+  double getFrequencyCutoff() const { return OmegaMax; }
+
+protected:
+
+  // Accuracy for the integrals
+  double intError;
+  // Quantum coupling parameter
+  double rs;
+  // Degeneracy parameter
+  double Theta;
+  // Number of threads for parallel calculations
+  int nThreads;
+  // Type of theory
+  bool isClassicTheory;
+  bool isQuantumTheory;
+  // Scheme for 2D integrals
+  std::string int2DScheme;
+  // Theory to be solved
+  std::string theory;
+  // Database information
+  databaseUtil::DatabaseInfo dbInfo;
+  // Default dimensions 3D
+  dimensionsUtil::Dimension dimension;
+  // Wave-vector grid resolution
+  double dx;
+  // Cutoff for the wave-vector grid
+  double xmax;
+  // Cutoff for the frequency (only relevant in the ground state)
+  double OmegaMax;
+  // Number of Matsubara frequencies
+  int nl;
+  // Initial guess for the chemical potential calculation
+  std::vector<double> muGuess;
+};
+
+// -----------------------------------------------------------------
+// Class to handle input for the schemes that are solved iteratively
+// -----------------------------------------------------------------
+
+// Typedef
+struct Guess {
+  std::vector<double> wvg;
+  std::vector<double> ssf;
+  Vector2D lfc;
+};
+
+class IterationInput : public Input {
+
+public:
+
+  // Contructor
+  explicit IterationInput()
+      : aMix(DEFAULT_DOUBLE),
+        errMin(DEFAULT_DOUBLE),
+        nIter(DEFAULT_INT) {}
+  // Setters
+  void setErrMin(const double &errMin);
+  void setGuess(const Guess &guess);
+  void setMixingParameter(const double &aMix);
+  void setNIter(const int &nIter);
+  // Getters
+  double getErrMin() const { return errMin; }
+  Guess getGuess() const { return guess; }
+  double getMixingParameter() const { return aMix; }
+  int getNIter() const { return nIter; }
+
+protected:
+
+  // Mixing parameter for the iterative procedure
+  double aMix;
+  // Minimum error for convergence in the iterative procedure
+  double errMin;
+  // Maximum number of iterations
+  int nIter;
+  // Initial guess
+  Guess guess;
+};
+
+// -----------------------------------------------------------------
+// Class to handle input for the QSTLS and QSTLS-IET schemes
+// -----------------------------------------------------------------
+
+class QuantumInput {
+
+public:
+
+  // Setters
+  void setFixedRunId(const int &fixedRunId);
+  // Getters
+  int getFixedRunId() const { return fixedRunId; }
+
+protected:
+
+  // Name of the file with the fixed component of the auxiliary density response
+  // (adr)
+  int fixedRunId;
+};
+
+// -----------------------------------------------------------------
+// Class to handle input for the iet schemes
+// -----------------------------------------------------------------
+
+class IetInput {
+
+public:
+
+  // Destructor
+  virtual ~IetInput() = default;
+  // Setters
+  void setMapping(const std::string &mapping);
+  // Getters
+  std::string getMapping() const { return mapping; }
+
+protected:
+
+  // Mapping between the quantum and classical state points for the IET-based
+  // schemes
+  std::string mapping;
+};
+
+// -----------------------------------------------------------------
+// Class to handle input for the STLS and STLS-IET schemes
+// -----------------------------------------------------------------
+
+class StlsInput : public IterationInput {
+
+public:
+
+  // Constructors
+  explicit StlsInput() = default;
+};
+
+// -----------------------------------------------------------------
+// Class to handle input for the STLS-IET schemes
+// -----------------------------------------------------------------
+
+class StlsIetInput : public StlsInput, public IetInput {
+
+public:
+
+  // Constructors
+  explicit StlsIetInput() = default;
+};
+
+// -----------------------------------------------------------------
+// Class to handle input for the QSTLS and QSTLS-IET schemes
+// -----------------------------------------------------------------
+
+class QstlsInput : public StlsInput, public QuantumInput {
+
+public:
+
+  // Constructors
+  explicit QstlsInput() = default;
+};
+
+// -----------------------------------------------------------------
+// Class to handle input for the QSTLS-IET schemes
+// -----------------------------------------------------------------
+
+class QstlsIetInput : public QstlsInput, public IetInput {
+
+public:
+
+  // Constructors
+  explicit QstlsIetInput() = default;
+};
+
+// -----------------------------------------------------------------
+// Class to handle input for the VS schemes
+// -----------------------------------------------------------------
+
+class VSInput {
+
+public:
+
+  // Typdef
+  struct FreeEnergyIntegrand {
+    std::vector<double> grid;
+    std::vector<std::vector<double>> integrand;
+  };
+  // Contructor
+  explicit VSInput()
+      : drs(DEFAULT_DOUBLE),
+        dTheta(DEFAULT_DOUBLE),
+        errMinAlpha(DEFAULT_DOUBLE),
+        nIterAlpha(DEFAULT_INT) {}
+  // Destructor
+  virtual ~VSInput() = default;
+  // Setters
+  void setAlphaGuess(const std::vector<double> &alphaGuess);
+  void setCouplingResolution(const double &drs);
+  void setDegeneracyResolution(const double &dTheta);
+  void setErrMinAlpha(const double &errMinAlpha);
+  void setNIterAlpha(const int &nIterAlpha);
+  void setFreeEnergyIntegrand(const FreeEnergyIntegrand &freeEnergyIntegrand);
+  // Getters
+  std::vector<double> getAlphaGuess() const { return alphaGuess; }
+  double getCouplingResolution() const { return drs; }
+  double getDegeneracyResolution() const { return dTheta; }
+  double getErrMinAlpha() const { return errMinAlpha; }
+  double getNIterAlpha() const { return nIterAlpha; }
+  FreeEnergyIntegrand getFreeEnergyIntegrand() const { return fxcIntegrand; }
+
+private:
+
+  // Initial guess for the free parameter
+  std::vector<double> alphaGuess;
+  // Resolution of the coupling parameter grid
+  double drs;
+  // Resolution of the degeneracy parameter grid
+  double dTheta;
+  // Minimum error for the iterations used to define the free parameter
+  double errMinAlpha;
+  // Maximum number of iterations used to define the free parameter
+  int nIterAlpha;
+  // Pre-computed free energy integrand
+  FreeEnergyIntegrand fxcIntegrand;
+};
+
+// -----------------------------------------------------------------
+// Class to handle input for the VSStls scheme
+// -----------------------------------------------------------------
+
+class VSStlsInput : public VSInput, public StlsInput {
+
+public:
+
+  // Constructors
+  explicit VSStlsInput() = default;
+};
+
+// -----------------------------------------------------------------
+// Class to handle input for the QVSStls scheme
+// -----------------------------------------------------------------
+
+class QVSStlsInput : public VSInput, public QstlsInput {
+
+public:
+
+  // Constructors
+  explicit QVSStlsInput() = default;
+};
+
 #endif