--- conflicted
+++ resolved
@@ -42,13 +42,10 @@
         SUCCESS = "SUCCESS"
         FAILED = "FAILED"
 
-<<<<<<< HEAD
-=======
     class ConflictMode(Enum):
         FAIL = "FAIL"
         UPDATE = "UPDATE"
 
->>>>>>> a71bb71a
     def __init__(self, database_name: str | None = None):
         """
         Initializes the DataBaseHandler instance.
