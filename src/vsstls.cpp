--- conflicted
+++ resolved
@@ -136,10 +136,6 @@
 }
 
 void StructProp::doIterations() {
-<<<<<<< HEAD
-  const auto &in = csr[0]->CSR::getInput();
-=======
->>>>>>> 01d198e8
   const int maxIter = in.getNIter();
   const int ompThreads = in.getNThreads();
   const double minErr = in.getErrMin();
