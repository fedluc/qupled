[build-system]
requires = ["setuptools>=42", "wheel", "cmake-build-extension"]
build-backend = "setuptools.build_meta"

[project]
name = "qupled"
version = "0.0.4"
description = "qupled: a package to investigate quantum plasmas via the dielectric formalism"
readme = "README.md"
<<<<<<< HEAD
requires-python = ">=3.10"
=======
requires-python = ">=3.10, <3.14"
>>>>>>> 0ada29ee
authors = [
    { name = "Federico Lucco Castello", email = "federico.luccocastello@gmail.com" }
]
classifiers = [
    "Programming Language :: Python :: 3.10",
    "Operating System :: MacOS",
    "Operating System :: POSIX :: Linux",
    "License :: OSI Approved :: GNU General Public License v3 (GPLv3)"
]
dependencies = [
    "matplotlib~=3.7",
    "numpy<2.0",
    "pandas~=2.0",
    "tables~=3.10"
]

[project.optional-dependencies]
testing = [
    "pytest~=8.0",
    "pytest-mock~=3.12"
]
docs = [
    "sphinx-rtd-theme~=2.0.0",
    "sphinxcontrib-applehelp~=2.0.0",
    "sphinxcontrib-devhelp~=2.0.0",
    "sphinxcontrib-htmlhelp~=2.1.0",
    "sphinxcontrib-jquery~=4.1",
    "sphinxcontrib-jsmath~=1.0.1",
    "sphinxcontrib-qthelp~=2.0.0",
    "sphinxcontrib-serializinghtml~=2.0.0"
]

[tool.setuptools]
include-package-data = false
packages = ["qupled", "qupled.native"]
package-dir = { "" = "src" }<|MERGE_RESOLUTION|>--- conflicted
+++ resolved
@@ -7,11 +7,7 @@
 version = "0.0.4"
 description = "qupled: a package to investigate quantum plasmas via the dielectric formalism"
 readme = "README.md"
-<<<<<<< HEAD
-requires-python = ">=3.10"
-=======
 requires-python = ">=3.10, <3.14"
->>>>>>> 0ada29ee
 authors = [
     { name = "Federico Lucco Castello", email = "federico.luccocastello@gmail.com" }
 ]
