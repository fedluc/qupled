#include <string.h>
#include <omp.h>
#include <gsl/gsl_errno.h>
#include <gsl/gsl_spline.h>
#include <gsl/gsl_integration.h>
#include "solvers.h"
#include "utils.h"
#include "chemical_potential.h"
#include "stls.h"
#include "qstls.h"
#include "dynamic_stls.h"

// -------------------------------------------------------------------
// CONSTANTS
// -------------------------------------------------------------------

// Number of data points for imaginary time (varies between 0 and 1)
#define NTAU 100

// -------------------------------------------------------------------
// FUNCTION USED TO COMPUTE THE DYNAMIC PROPERTIES OF THE CLASSICAL
// SCHEMES (STLS, VS-STLS AND STLS-IET)
// -------------------------------------------------------------------

void compute_dynamic_stls(input in, bool verbose) {

  // Arrays 
  double *WW = NULL; 
  double *phi_re = NULL;
  double *phi_im = NULL;
  double *SSn = NULL;
  
  // Scalars
  double GG;
 
  // Safeguard
  if (in.Theta == 0) {
    printf("Ground state calculations of the dynamic properties"
	   " are not yet implemented.");
    exit(EXIT_FAILURE);
  }
      
  // Get the size of the frequency grid
  get_frequency_grid_size(&in);
  
  // Allocate arrays
<<<<<<< HEAD
  alloc_dynamic_stls_arrays(in, &WW, &phi_re, &phi_im,
			    &SSn);
=======
  alloc_dynamic_stls_arrays(in, &WW, &phi_re, &phi_im, &SSn);
>>>>>>> ab838913

  // Chemical potential and frequency grid
  init_fixed_dynamic_stls_arrays(&in, WW, verbose);

  // Ideal density response
  if (verbose) printf("Normalized ideal Lindhard density calculation: ");
  compute_dynamic_idr(phi_re, phi_im, WW, in);
  if (verbose) printf("Done.\n");
  
  // Static local field correction
  if (verbose) printf("Static local field correction (from file): ");
  get_slfc(&GG, in);
  if (verbose) printf("Done.\n");
  
  // Dynamic structure factor
  if (verbose) printf("Dynamic structure factor calculation: ");
  compute_dsf(SSn, phi_re, phi_im, GG, WW, in);
  if (verbose) printf("Done.\n");
  
  // Output to file
  if (verbose) printf("Writing output files: ");
  write_text_dynamic_stls(SSn, WW, in);
  if (verbose) printf("Done.\n");

  // Free memory
  free_dynamic_stls_arrays(WW, phi_re, phi_im, SSn);

 
}

// -------------------------------------------------------------------
// FUNCTION USED TO DEFINE THE SIZE OF THE FREQUENCY GRID
// -------------------------------------------------------------------

void get_frequency_grid_size(input *in){

  // Number of grid points in the frequency grid
<<<<<<< HEAD
  in->nW = (int)floor(in->dyn_wmax/in->dyn_dw);
=======
  in->nW = (int)floor(in->dyn_Wmax/in->dyn_dW);
>>>>>>> ab838913
  
}
// -------------------------------------------------------------------
// FUNCTIONS USED TO ALLOCATE AND FREE ARRAYS
// -------------------------------------------------------------------

void alloc_dynamic_stls_arrays(input in, double **WW, double **phi_re, 
			       double **phi_im, double **SSn){

  *WW = malloc( sizeof(double) * in.nW);
  if (*WW == NULL) {
    fprintf(stderr, "Failed to allocate memory for the frequency grid\n");
    exit(EXIT_FAILURE);
  }

  *phi_re = malloc( sizeof(double) * in.nW);
  if (*phi_re == NULL) {
    fprintf(stderr, "Failed to allocate memory for the real part of"
	    " the ideal density response\n");
    exit(EXIT_FAILURE);
  }
  
  *phi_im = malloc( sizeof(double) * in.nW);
  if (*phi_im == NULL) {
    fprintf(stderr, "Failed to allocate memory for the imaginary part of"
	    " the ideal density response\n");
    exit(EXIT_FAILURE);
  }
  
  *SSn = malloc( sizeof(double) * in.nW);
<<<<<<< HEAD
  if (*SSn == NULL) {
=======
    if (*SSn == NULL) {
>>>>>>> ab838913
    fprintf(stderr, "Failed to allocate memory for the dynamic structure factor\n");
    exit(EXIT_FAILURE);
  }

}

void free_dynamic_stls_arrays(double *WW, double *phi_re, 
			      double *phi_im, double *SSn){

  free(WW);
  free(phi_re);
  free(phi_im);
  free(SSn);
 
}

// -------------------------------------------------------------------
// FUNCTION USED TO INITIALIZE ARRAYS
// -------------------------------------------------------------------

void init_fixed_dynamic_stls_arrays(input *in, double *WW, bool verbose){

  // Print on screen the parameter used to solve the STLS equation
  printf("------ Parameters used in the solution -------------\n");
  printf("Quantum degeneracy parameter: %f\n", in->Theta);
  printf("Quantum coupling parameter: %f\n", in->rs);
  printf("Chemical potential (low and high bound): %f %f\n", 
	 in->mu_lo, in->mu_hi);
  printf("Target wave-vector: %f\n", in->dyn_xtarget);
  printf("Frequency cutoff: %f\n", in->dyn_Wmax);
  printf("Frequency resolution: %f\n", in->dyn_dW);
  printf("----------------------------------------------------\n");
 
  // Chemical potential
  if (in->Theta > 0) {
    if (verbose) printf("Chemical potential calculation: ");
    in->mu = compute_chemical_potential(*in);
    if (verbose) printf("Done. Chemical potential: %.8f\n", in->mu);
  }
  
  // Frequency grid
  if (verbose) printf("Frequency grid initialization: ");
  frequency_grid(WW, in);
  if (verbose) printf("Done.\n");

}

// ------------------------------------------------------------------
// FUNCTION USED TO DEFINE THE FREQUENCY GRID
// ------------------------------------------------------------------

void frequency_grid(double *WW, input *in){
 
<<<<<<< HEAD
  WW[0] = 0.0;
  for (int ii=1; ii < in->nW; ii++) WW[ii] = WW[ii-1] + in->dyn_dw;
=======
  WW[0] = in->dyn_dW;
  for (int ii=1; ii < in->nW; ii++) WW[ii] = WW[ii-1] + in->dyn_dW;
>>>>>>> ab838913

}

// ------------------------------------------------------------------
// FUNCTION USED TO DEFINE THE IDEAL DENSITY RESPONSE
// ------------------------------------------------------------------

struct idr_params {

  double xx;
  double mu;
  double Theta;
  double WW;

};

// Ideal density response (real and imaginary part)
void compute_dynamic_idr(double *phi_re, double *phi_im,  double *WW,
			 input in) {

  // Real component
  compute_dynamic_idr_re(phi_re, WW, in);

  // Imaginary component
  compute_dynamic_idr_im(phi_im, WW, in);
  
}

// Real part of the ideal density response
void compute_dynamic_idr_re(double *phi_re, double *WW,
			     input in) {

  double xx = in.dyn_xtarget;
  double err;
  size_t nevals;
  
  // Integration workspace 
  gsl_integration_cquad_workspace *wsp 
    = gsl_integration_cquad_workspace_alloc(100);

  // Integration function
  gsl_function ff_int;
  if (WW == 0) ff_int.function = &idr_re_partial_x0;
  else ff_int.function = &idr_re_partial_xw;

  // Normalized ideal Lindhard density
  for (int ii=0; ii<in.nW; ii++) {

    struct idr_params phixwp = {xx, in.mu, in.Theta, WW[ii]};
    ff_int.params = &phixwp;
    gsl_integration_cquad(&ff_int, 
			  0.0, in.xmax, 
			  0.0, QUAD_REL_ERR, 
			  wsp, 
			  &phi_re[ii], &err, &nevals);

  }
  
  // Free memory
  gsl_integration_cquad_workspace_free(wsp);
  
}

// Imaginary part of the ideal density response
void compute_dynamic_idr_im(double *phi_im, double *WW,
			     input in) {

  double xx = in.dyn_xtarget;
  double ymin;
  double ymax;
  double err;
  size_t nevals;


  // Integration workspace 
  gsl_integration_cquad_workspace *wsp 
    = gsl_integration_cquad_workspace_alloc(100);

  // Integration function
  gsl_function ff_int;
  if (WW == 0) ff_int.function = &idr_im_partial_x0;
  else ff_int.function = &idr_im_partial_xw;

  // Normalized ideal Lindhard density
  for (int ii=0; ii<in.nW; ii++) {

    ymin = (xx/2.0) - WW[ii]/(2.0*xx);
    if (ymin < 0.0) ymin = -ymin;
    ymax = (xx/2.0) + WW[ii]/(2.0*xx);
    
    struct idr_params phixwp = {xx, in.mu, in.Theta, WW[ii]};
    ff_int.params = &phixwp;
    gsl_integration_cquad(&ff_int, 
			  ymin, ymax, 
			  0.0, QUAD_REL_ERR, 
			  wsp, 
			  &phi_im[ii], &err, &nevals);

  }
  
  // Free memory
  gsl_integration_cquad_workspace_free(wsp);
  
}

// Partial real part of the ideal density response (frequency = w, vector = x)
double idr_re_partial_xw(double yy, void *pp) {

  struct idr_params *params = (struct idr_params*)pp;
  double xx = (params->xx);
  double mu = (params->mu);
  double Theta = (params->Theta);
  double WW = (params->WW);
  double yy2 = yy*yy;
  double ymx = yy - 0.5*xx;
  double ypx = yy + 0.5*xx;
  double ymx2 = ymx*ymx;
  double ypx2 = ypx*ypx;
  double w_2x = WW/(2.0*xx);
  double w_2x2 = w_2x*w_2x;
  double log_arg = (ymx2 - w_2x2)/(ypx2 - w_2x2);


  if (log_arg<0) log_arg = -log_arg;
  
  if (xx > 0.0) {
    return -1.0/(2*xx)*yy/(exp(yy2/Theta - mu) + 1.0)
      *log(log_arg);
  }
  else {
    return 0;
  }

}


// Partial real part of the ideal density response (frequency = 0, vector = x)
double idr_re_partial_x0(double yy, void *pp) {

  struct idr_params *params = (struct idr_params*)pp;
  double xx = (params->xx);
  double mu = (params->mu);
  double Theta = (params->Theta);
  double yy2 = yy*yy, xx2 = xx*xx, xy = xx*yy;

  if (xx > 0.0){

    if (xx < 2*yy){
      return 1.0/(Theta*xx)*((yy2 - xx2/4.0)*log((2*yy + xx)/(2*yy - xx)) + xy)
        *yy/(exp(yy2/Theta - mu) + exp(-yy2/Theta + mu) + 2.0);
    }
    else if (xx > 2*yy){
      return 1.0/(Theta*xx)*((yy2 - xx2/4.0)*log((2*yy + xx)/(xx - 2*yy)) + xy)
        *yy/(exp(yy2/Theta - mu) + exp(-yy2/Theta + mu) + 2.0);
    }
    else {
      return 1.0/(Theta)*yy2/(exp(yy2/Theta - mu) + exp(-yy2/Theta + mu) + 2.0);;
    }
  }

  else{
    return (2.0/Theta)*yy2/(exp(yy2/Theta - mu) + exp(-yy2/Theta + mu) + 2.0);
  }

}


// Partial imaginary part of the ideal density response (frequency = w, vector = x)
double idr_im_partial_xw(double yy, void *pp) {

  struct idr_params *params = (struct idr_params*)pp;
  double xx = (params->xx);
  double mu = (params->mu);
  double Theta = (params->Theta);
  double WW = (params->WW);
  double yy2 = yy*yy;
  double xpw = 0.5*xx + 0.5*WW/xx;
  double xmw = 0.5*xx - 0.5*WW/xx;
  double xpw2 = xpw*xpw;
  double xmw2 = xmw*xmw;
  double out1 = 0;
  double out2 = 0;

  if (xx == 0.0) return 0;

  if (yy2 > xpw2) 
    out1 = 1;

  if (yy2 > xmw2)
    out2 = -1;
  
  return -M_PI/(2*xx)*yy/(exp(yy2/Theta - mu) + 1.0)
    *(out1 + out2);

}

// Partial imaginary part of the ideal density response (frequency = 0, vector = x)
double idr_im_partial_x0(double yy, void *pp) {
  return 0;
}


// ---------------------------------------------------------------------
// FUNCTION USED TO OBTAIN THE STATIC LOCAL FIELD CORRECTION (FROM FILE)
// ---------------------------------------------------------------------

void get_slfc(double *GG, input in){

  // Variables
  size_t it_read;
  char slfc_file_name[100];
  int nx_file;
  double dx_file;
  double xmax_file;
  double *SS_file = NULL;
  double *GG_file = NULL;
  double *xx_file = NULL;
  input in_file = in;
  gsl_spline *slfc_sp_ptr;
  gsl_interp_accel *slfc_acc_ptr;

  // Open binary file
  FILE *fid = NULL;
  if (strcmp(in.stls_guess_file, NO_FILE_STR)==0) {
    sprintf(slfc_file_name, "restart_rs%.3f_theta%.3f_%s.bin", in.rs, in.Theta, in.theory);
    fid = fopen(slfc_file_name, "rb");
  }
  else {
    fid = fopen(in.stls_guess_file, "rb");
  }
  if (fid == NULL) {
    fprintf(stderr,"Error while opening file for the static local field correction\n");
    exit(EXIT_FAILURE);
  }

  // Initialize number of items read from input file
  it_read = 0;

  // Check that the data for the guess file is consistent
  it_read += fread(&nx_file, sizeof(int), 1, fid);
  it_read += fread(&dx_file, sizeof(double), 1, fid);
  it_read += fread(&xmax_file, sizeof(double), 1, fid);
  check_guess_stls(nx_file, dx_file, xmax_file, in, it_read, 3,
  		   fid, false, true, false);
  
  // Allocate temporary arrays to store the structural properties
  SS_file = malloc( sizeof(double) * nx_file);
  GG_file = malloc( sizeof(double) * nx_file);
  xx_file = malloc( sizeof(double) * nx_file);
  if (SS_file == NULL ||
      GG_file == NULL ||
      xx_file == NULL) {
    fprintf(stderr, "Failed to allocate memory for the data read"
  	    " from file\n");
    exit(EXIT_FAILURE);
  }
  
  // Static structure factor
  it_read += fread(SS_file, sizeof(double), nx_file, fid);

  // Static local field correction
  it_read += fread(GG_file, sizeof(double), nx_file, fid);

  // Check that all items where read and the end-of-file was reached
  check_guess_stls(nx_file, dx_file, xmax_file, in, it_read,
  		   2*nx_file + 3, fid, false, true, true);
 
  // Close binary file
  fclose(fid);

  // Wave-vector grid consistent with the data read from file
  in_file.nx = nx_file;
  in_file.dx = dx_file;
  in_file.xmax = xmax_file;
  wave_vector_grid(xx_file, &in_file);
    
  // Static local field correction for the wave-vector given in input
  slfc_sp_ptr = gsl_spline_alloc(gsl_interp_cspline, nx_file);
  slfc_acc_ptr = gsl_interp_accel_alloc();
  gsl_spline_init(slfc_sp_ptr, xx_file, GG_file, nx_file);
  *GG = gsl_spline_eval(slfc_sp_ptr, in.dyn_xtarget, slfc_acc_ptr);
  
  // Free memory
  free(SS_file);
  free(GG_file);
  free(xx_file);
  gsl_spline_free(slfc_sp_ptr);
  gsl_interp_accel_free(slfc_acc_ptr);
 
}


// ---------------------------------------------------------------------
// FUNCTION USED TO COMPUTE THE DYNAMIC STRUCTURE FACTOR
// ---------------------------------------------------------------------

void compute_dsf(double *SSn, double *phi_re, double *phi_im,
		 double GG, double *WW, input in){
    
  double lambda = pow(4.0/(9.0*M_PI), 1.0/3.0);
  double xx = in.dyn_xtarget;
  double xx2 = xx*xx;
  double ff1 = 4.0*lambda*in.rs/(M_PI*xx2);
  double ff2;
  double denom, denom_re, denom_im;
  
  for (int ii=0; ii<in.nW; ii++){
<<<<<<< HEAD
    
    if (xx == 0.0) {
=======

    ff2 = 1.0/(1.0 - exp(-WW[ii]/in.Theta));
    denom_re = 1.0 + ff1 * (1 - GG) * phi_re[ii];
    denom_im = ff1 * (1 - GG) * phi_im[ii];
    denom = denom_re*denom_re + denom_im*denom_im;

    if (xx == 0.0)
>>>>>>> ab838913
      SSn[ii] = 0.0;
      continue;
    }
    
    if (WW[ii] == 0.0) {

      ff2 = 1.0/(1.0 + exp(xx2/(4.0*in.Theta) - in.mu));
      denom_re = 1.0 + ff1 * (1 - GG) * phi_re[ii];
      denom = denom_re*denom_re;
      SSn[ii] = in.Theta/(4.0*xx)*(ff2/denom);
      
    }
    else {
      
      ff2 = 1.0/(1.0 - exp(-WW[ii]/in.Theta));
      denom_re = 1.0 + ff1 * (1 - GG) * phi_re[ii];
      denom_im = ff1 * (1 - GG) * phi_im[ii];
      denom = denom_re*denom_re + denom_im*denom_im;
      SSn[ii] = (ff2/M_PI)*phi_im[ii]/denom;

    }

  }

}


// ---------------------------------------------------------------------
// FUNCTION USED TO COMPUTE THE INTERMEDIATE SCATTERING FUNCTION
// ---------------------------------------------------------------------

struct isf_params {

  double Theta;
  double tau;
  gsl_spline *dsf_sp_ptr;
  gsl_interp_accel *dsf_acc_ptr;
  
};


// Intermediate scattering function
void compute_isf(double *FF, double *tt, double *SSn,
		 double *WW, input in) {

  double dt = 1.0/NTAU; 
  double err;
  size_t nevals;

  // Declare accelerator and spline objects
  gsl_spline *dsf_sp_ptr;
  gsl_interp_accel *dsf_acc_ptr;
  
  // Allocate the accelerator and the spline objects
  dsf_sp_ptr = gsl_spline_alloc(gsl_interp_cspline, in.nW);
  dsf_acc_ptr = gsl_interp_accel_alloc();
  
  // Initialize the spline
  gsl_spline_init(dsf_sp_ptr, WW, SSn, in.nW);

  // Integration workspace 
  gsl_integration_cquad_workspace *wsp 
    = gsl_integration_cquad_workspace_alloc(100);

  // Integration function
  gsl_function ff_int;
  ff_int.function = &isf;

  // Imaginary time
  for (int ii=0; ii<NTAU; ii++){
    tt[ii] = ii*dt;
  }
  
  // Compute intermediate scattering function
  for (int ii=0; ii<NTAU; ii++) {

    struct isf_params isfp = {in.Theta, tt[ii],
			      dsf_sp_ptr, dsf_acc_ptr};
    ff_int.params = &isfp;
    gsl_integration_cquad(&ff_int, 
			  WW[0], WW[in.nW-1], 
			  0.0, QUAD_REL_ERR, 
			  wsp, 
			  &FF[ii], &err, &nevals);

  }
  
  // Free memory
  gsl_integration_cquad_workspace_free(wsp);
  gsl_spline_free(dsf_sp_ptr);
  gsl_interp_accel_free(dsf_acc_ptr);
  
}


double isf(double WW, void *pp) {

  struct isf_params *params = (struct isf_params*)pp;
  double Theta = (params->Theta);
  double tau = (params->tau);
  gsl_spline *dsf_sp_ptr = (params->dsf_sp_ptr);
  gsl_interp_accel *dsf_acc_ptr = (params->dsf_acc_ptr);;
  double WW_T = WW/Theta;
  double WW_Tt = WW_T*tau;
  
  return 1.5*gsl_spline_eval(dsf_sp_ptr, WW, dsf_acc_ptr)*
    (exp(-WW_Tt) + exp(-WW_T + WW_Tt));
  
}

// -------------------------------------------------------------------
// FUNCTIONS FOR OUTPUT AND INPUT
// -------------------------------------------------------------------

// write text files for output
void write_text_dynamic_stls(double *SSn, double *WW, input in){

  // Static structure factor
  write_text_dsf(SSn, WW, in);
<<<<<<< HEAD

  // Intermediate scattering function
  write_text_isf(SSn, WW, in);
		 
=======
  
>>>>>>> ab838913
}


// write static structure factor to text file
void write_text_dsf(double *SSn, double *WW, input in){

  FILE* fid;
  
  char out_name[100];
  sprintf(out_name, "dsf_rs%.3f_theta%.3f_x%.3f_%s.dat", in.rs, in.Theta,
	  in.dyn_xtarget, in.theory);
  fid = fopen(out_name, "w");
  if (fid == NULL) {
    fprintf(stderr, "Error while creating the output file for the dynamic structure factor\n");
    exit(EXIT_FAILURE);
  }
  for (int ii = 0; ii < in.nW; ii++)
    fprintf(fid, "%.8e %.8e\n", WW[ii], SSn[ii]);
<<<<<<< HEAD
  
  fclose(fid);
  
}

// write intermediate scattering function to file
void write_text_isf(double *SSn, double *WW, input in){

  FILE* fid;
  double FF[NTAU];
  double tt[NTAU];
  
  char out_name[100];
  sprintf(out_name, "isf_rs%.3f_theta%.3f_x%.3f_%s.dat", in.rs, in.Theta,
	  in.dyn_xtarget, in.theory);
  fid = fopen(out_name, "w");
  if (fid == NULL) {
    fprintf(stderr, "Error while creating the output file for the intermediate"
	    " scattering function\n");
    exit(EXIT_FAILURE);
  }

  compute_isf(FF, tt, SSn, WW, in);
  
  for (int ii = 0; ii <NTAU; ii++)
    fprintf(fid, "%.8e %.8e\n", tt[ii], FF[ii]);
=======
>>>>>>> ab838913
  
  fclose(fid);
  
}
<|MERGE_RESOLUTION|>--- conflicted
+++ resolved
@@ -1,686 +1,652 @@
-#include <string.h>
-#include <omp.h>
-#include <gsl/gsl_errno.h>
-#include <gsl/gsl_spline.h>
-#include <gsl/gsl_integration.h>
-#include "solvers.h"
-#include "utils.h"
-#include "chemical_potential.h"
-#include "stls.h"
-#include "qstls.h"
-#include "dynamic_stls.h"
-
-// -------------------------------------------------------------------
-// CONSTANTS
-// -------------------------------------------------------------------
-
-// Number of data points for imaginary time (varies between 0 and 1)
-#define NTAU 100
-
-// -------------------------------------------------------------------
-// FUNCTION USED TO COMPUTE THE DYNAMIC PROPERTIES OF THE CLASSICAL
-// SCHEMES (STLS, VS-STLS AND STLS-IET)
-// -------------------------------------------------------------------
-
-void compute_dynamic_stls(input in, bool verbose) {
-
-  // Arrays 
-  double *WW = NULL; 
-  double *phi_re = NULL;
-  double *phi_im = NULL;
-  double *SSn = NULL;
-  
-  // Scalars
-  double GG;
- 
-  // Safeguard
-  if (in.Theta == 0) {
-    printf("Ground state calculations of the dynamic properties"
-	   " are not yet implemented.");
-    exit(EXIT_FAILURE);
-  }
-      
-  // Get the size of the frequency grid
-  get_frequency_grid_size(&in);
-  
-  // Allocate arrays
-<<<<<<< HEAD
-  alloc_dynamic_stls_arrays(in, &WW, &phi_re, &phi_im,
-			    &SSn);
-=======
-  alloc_dynamic_stls_arrays(in, &WW, &phi_re, &phi_im, &SSn);
->>>>>>> ab838913
-
-  // Chemical potential and frequency grid
-  init_fixed_dynamic_stls_arrays(&in, WW, verbose);
-
-  // Ideal density response
-  if (verbose) printf("Normalized ideal Lindhard density calculation: ");
-  compute_dynamic_idr(phi_re, phi_im, WW, in);
-  if (verbose) printf("Done.\n");
-  
-  // Static local field correction
-  if (verbose) printf("Static local field correction (from file): ");
-  get_slfc(&GG, in);
-  if (verbose) printf("Done.\n");
-  
-  // Dynamic structure factor
-  if (verbose) printf("Dynamic structure factor calculation: ");
-  compute_dsf(SSn, phi_re, phi_im, GG, WW, in);
-  if (verbose) printf("Done.\n");
-  
-  // Output to file
-  if (verbose) printf("Writing output files: ");
-  write_text_dynamic_stls(SSn, WW, in);
-  if (verbose) printf("Done.\n");
-
-  // Free memory
-  free_dynamic_stls_arrays(WW, phi_re, phi_im, SSn);
-
- 
-}
-
-// -------------------------------------------------------------------
-// FUNCTION USED TO DEFINE THE SIZE OF THE FREQUENCY GRID
-// -------------------------------------------------------------------
-
-void get_frequency_grid_size(input *in){
-
-  // Number of grid points in the frequency grid
-<<<<<<< HEAD
-  in->nW = (int)floor(in->dyn_wmax/in->dyn_dw);
-=======
-  in->nW = (int)floor(in->dyn_Wmax/in->dyn_dW);
->>>>>>> ab838913
-  
-}
-// -------------------------------------------------------------------
-// FUNCTIONS USED TO ALLOCATE AND FREE ARRAYS
-// -------------------------------------------------------------------
-
-void alloc_dynamic_stls_arrays(input in, double **WW, double **phi_re, 
-			       double **phi_im, double **SSn){
-
-  *WW = malloc( sizeof(double) * in.nW);
-  if (*WW == NULL) {
-    fprintf(stderr, "Failed to allocate memory for the frequency grid\n");
-    exit(EXIT_FAILURE);
-  }
-
-  *phi_re = malloc( sizeof(double) * in.nW);
-  if (*phi_re == NULL) {
-    fprintf(stderr, "Failed to allocate memory for the real part of"
-	    " the ideal density response\n");
-    exit(EXIT_FAILURE);
-  }
-  
-  *phi_im = malloc( sizeof(double) * in.nW);
-  if (*phi_im == NULL) {
-    fprintf(stderr, "Failed to allocate memory for the imaginary part of"
-	    " the ideal density response\n");
-    exit(EXIT_FAILURE);
-  }
-  
-  *SSn = malloc( sizeof(double) * in.nW);
-<<<<<<< HEAD
-  if (*SSn == NULL) {
-=======
-    if (*SSn == NULL) {
->>>>>>> ab838913
-    fprintf(stderr, "Failed to allocate memory for the dynamic structure factor\n");
-    exit(EXIT_FAILURE);
-  }
-
-}
-
-void free_dynamic_stls_arrays(double *WW, double *phi_re, 
-			      double *phi_im, double *SSn){
-
-  free(WW);
-  free(phi_re);
-  free(phi_im);
-  free(SSn);
- 
-}
-
-// -------------------------------------------------------------------
-// FUNCTION USED TO INITIALIZE ARRAYS
-// -------------------------------------------------------------------
-
-void init_fixed_dynamic_stls_arrays(input *in, double *WW, bool verbose){
-
-  // Print on screen the parameter used to solve the STLS equation
-  printf("------ Parameters used in the solution -------------\n");
-  printf("Quantum degeneracy parameter: %f\n", in->Theta);
-  printf("Quantum coupling parameter: %f\n", in->rs);
-  printf("Chemical potential (low and high bound): %f %f\n", 
-	 in->mu_lo, in->mu_hi);
-  printf("Target wave-vector: %f\n", in->dyn_xtarget);
-  printf("Frequency cutoff: %f\n", in->dyn_Wmax);
-  printf("Frequency resolution: %f\n", in->dyn_dW);
-  printf("----------------------------------------------------\n");
- 
-  // Chemical potential
-  if (in->Theta > 0) {
-    if (verbose) printf("Chemical potential calculation: ");
-    in->mu = compute_chemical_potential(*in);
-    if (verbose) printf("Done. Chemical potential: %.8f\n", in->mu);
-  }
-  
-  // Frequency grid
-  if (verbose) printf("Frequency grid initialization: ");
-  frequency_grid(WW, in);
-  if (verbose) printf("Done.\n");
-
-}
-
-// ------------------------------------------------------------------
-// FUNCTION USED TO DEFINE THE FREQUENCY GRID
-// ------------------------------------------------------------------
-
-void frequency_grid(double *WW, input *in){
- 
-<<<<<<< HEAD
-  WW[0] = 0.0;
-  for (int ii=1; ii < in->nW; ii++) WW[ii] = WW[ii-1] + in->dyn_dw;
-=======
-  WW[0] = in->dyn_dW;
-  for (int ii=1; ii < in->nW; ii++) WW[ii] = WW[ii-1] + in->dyn_dW;
->>>>>>> ab838913
-
-}
-
-// ------------------------------------------------------------------
-// FUNCTION USED TO DEFINE THE IDEAL DENSITY RESPONSE
-// ------------------------------------------------------------------
-
-struct idr_params {
-
-  double xx;
-  double mu;
-  double Theta;
-  double WW;
-
-};
-
-// Ideal density response (real and imaginary part)
-void compute_dynamic_idr(double *phi_re, double *phi_im,  double *WW,
-			 input in) {
-
-  // Real component
-  compute_dynamic_idr_re(phi_re, WW, in);
-
-  // Imaginary component
-  compute_dynamic_idr_im(phi_im, WW, in);
-  
-}
-
-// Real part of the ideal density response
-void compute_dynamic_idr_re(double *phi_re, double *WW,
-			     input in) {
-
-  double xx = in.dyn_xtarget;
-  double err;
-  size_t nevals;
-  
-  // Integration workspace 
-  gsl_integration_cquad_workspace *wsp 
-    = gsl_integration_cquad_workspace_alloc(100);
-
-  // Integration function
-  gsl_function ff_int;
-  if (WW == 0) ff_int.function = &idr_re_partial_x0;
-  else ff_int.function = &idr_re_partial_xw;
-
-  // Normalized ideal Lindhard density
-  for (int ii=0; ii<in.nW; ii++) {
-
-    struct idr_params phixwp = {xx, in.mu, in.Theta, WW[ii]};
-    ff_int.params = &phixwp;
-    gsl_integration_cquad(&ff_int, 
-			  0.0, in.xmax, 
-			  0.0, QUAD_REL_ERR, 
-			  wsp, 
-			  &phi_re[ii], &err, &nevals);
-
-  }
-  
-  // Free memory
-  gsl_integration_cquad_workspace_free(wsp);
-  
-}
-
-// Imaginary part of the ideal density response
-void compute_dynamic_idr_im(double *phi_im, double *WW,
-			     input in) {
-
-  double xx = in.dyn_xtarget;
-  double ymin;
-  double ymax;
-  double err;
-  size_t nevals;
-
-
-  // Integration workspace 
-  gsl_integration_cquad_workspace *wsp 
-    = gsl_integration_cquad_workspace_alloc(100);
-
-  // Integration function
-  gsl_function ff_int;
-  if (WW == 0) ff_int.function = &idr_im_partial_x0;
-  else ff_int.function = &idr_im_partial_xw;
-
-  // Normalized ideal Lindhard density
-  for (int ii=0; ii<in.nW; ii++) {
-
-    ymin = (xx/2.0) - WW[ii]/(2.0*xx);
-    if (ymin < 0.0) ymin = -ymin;
-    ymax = (xx/2.0) + WW[ii]/(2.0*xx);
-    
-    struct idr_params phixwp = {xx, in.mu, in.Theta, WW[ii]};
-    ff_int.params = &phixwp;
-    gsl_integration_cquad(&ff_int, 
-			  ymin, ymax, 
-			  0.0, QUAD_REL_ERR, 
-			  wsp, 
-			  &phi_im[ii], &err, &nevals);
-
-  }
-  
-  // Free memory
-  gsl_integration_cquad_workspace_free(wsp);
-  
-}
-
-// Partial real part of the ideal density response (frequency = w, vector = x)
-double idr_re_partial_xw(double yy, void *pp) {
-
-  struct idr_params *params = (struct idr_params*)pp;
-  double xx = (params->xx);
-  double mu = (params->mu);
-  double Theta = (params->Theta);
-  double WW = (params->WW);
-  double yy2 = yy*yy;
-  double ymx = yy - 0.5*xx;
-  double ypx = yy + 0.5*xx;
-  double ymx2 = ymx*ymx;
-  double ypx2 = ypx*ypx;
-  double w_2x = WW/(2.0*xx);
-  double w_2x2 = w_2x*w_2x;
-  double log_arg = (ymx2 - w_2x2)/(ypx2 - w_2x2);
-
-
-  if (log_arg<0) log_arg = -log_arg;
-  
-  if (xx > 0.0) {
-    return -1.0/(2*xx)*yy/(exp(yy2/Theta - mu) + 1.0)
-      *log(log_arg);
-  }
-  else {
-    return 0;
-  }
-
-}
-
-
-// Partial real part of the ideal density response (frequency = 0, vector = x)
-double idr_re_partial_x0(double yy, void *pp) {
-
-  struct idr_params *params = (struct idr_params*)pp;
-  double xx = (params->xx);
-  double mu = (params->mu);
-  double Theta = (params->Theta);
-  double yy2 = yy*yy, xx2 = xx*xx, xy = xx*yy;
-
-  if (xx > 0.0){
-
-    if (xx < 2*yy){
-      return 1.0/(Theta*xx)*((yy2 - xx2/4.0)*log((2*yy + xx)/(2*yy - xx)) + xy)
-        *yy/(exp(yy2/Theta - mu) + exp(-yy2/Theta + mu) + 2.0);
-    }
-    else if (xx > 2*yy){
-      return 1.0/(Theta*xx)*((yy2 - xx2/4.0)*log((2*yy + xx)/(xx - 2*yy)) + xy)
-        *yy/(exp(yy2/Theta - mu) + exp(-yy2/Theta + mu) + 2.0);
-    }
-    else {
-      return 1.0/(Theta)*yy2/(exp(yy2/Theta - mu) + exp(-yy2/Theta + mu) + 2.0);;
-    }
-  }
-
-  else{
-    return (2.0/Theta)*yy2/(exp(yy2/Theta - mu) + exp(-yy2/Theta + mu) + 2.0);
-  }
-
-}
-
-
-// Partial imaginary part of the ideal density response (frequency = w, vector = x)
-double idr_im_partial_xw(double yy, void *pp) {
-
-  struct idr_params *params = (struct idr_params*)pp;
-  double xx = (params->xx);
-  double mu = (params->mu);
-  double Theta = (params->Theta);
-  double WW = (params->WW);
-  double yy2 = yy*yy;
-  double xpw = 0.5*xx + 0.5*WW/xx;
-  double xmw = 0.5*xx - 0.5*WW/xx;
-  double xpw2 = xpw*xpw;
-  double xmw2 = xmw*xmw;
-  double out1 = 0;
-  double out2 = 0;
-
-  if (xx == 0.0) return 0;
-
-  if (yy2 > xpw2) 
-    out1 = 1;
-
-  if (yy2 > xmw2)
-    out2 = -1;
-  
-  return -M_PI/(2*xx)*yy/(exp(yy2/Theta - mu) + 1.0)
-    *(out1 + out2);
-
-}
-
-// Partial imaginary part of the ideal density response (frequency = 0, vector = x)
-double idr_im_partial_x0(double yy, void *pp) {
-  return 0;
-}
-
-
-// ---------------------------------------------------------------------
-// FUNCTION USED TO OBTAIN THE STATIC LOCAL FIELD CORRECTION (FROM FILE)
-// ---------------------------------------------------------------------
-
-void get_slfc(double *GG, input in){
-
-  // Variables
-  size_t it_read;
-  char slfc_file_name[100];
-  int nx_file;
-  double dx_file;
-  double xmax_file;
-  double *SS_file = NULL;
-  double *GG_file = NULL;
-  double *xx_file = NULL;
-  input in_file = in;
-  gsl_spline *slfc_sp_ptr;
-  gsl_interp_accel *slfc_acc_ptr;
-
-  // Open binary file
-  FILE *fid = NULL;
-  if (strcmp(in.stls_guess_file, NO_FILE_STR)==0) {
-    sprintf(slfc_file_name, "restart_rs%.3f_theta%.3f_%s.bin", in.rs, in.Theta, in.theory);
-    fid = fopen(slfc_file_name, "rb");
-  }
-  else {
-    fid = fopen(in.stls_guess_file, "rb");
-  }
-  if (fid == NULL) {
-    fprintf(stderr,"Error while opening file for the static local field correction\n");
-    exit(EXIT_FAILURE);
-  }
-
-  // Initialize number of items read from input file
-  it_read = 0;
-
-  // Check that the data for the guess file is consistent
-  it_read += fread(&nx_file, sizeof(int), 1, fid);
-  it_read += fread(&dx_file, sizeof(double), 1, fid);
-  it_read += fread(&xmax_file, sizeof(double), 1, fid);
-  check_guess_stls(nx_file, dx_file, xmax_file, in, it_read, 3,
-  		   fid, false, true, false);
-  
-  // Allocate temporary arrays to store the structural properties
-  SS_file = malloc( sizeof(double) * nx_file);
-  GG_file = malloc( sizeof(double) * nx_file);
-  xx_file = malloc( sizeof(double) * nx_file);
-  if (SS_file == NULL ||
-      GG_file == NULL ||
-      xx_file == NULL) {
-    fprintf(stderr, "Failed to allocate memory for the data read"
-  	    " from file\n");
-    exit(EXIT_FAILURE);
-  }
-  
-  // Static structure factor
-  it_read += fread(SS_file, sizeof(double), nx_file, fid);
-
-  // Static local field correction
-  it_read += fread(GG_file, sizeof(double), nx_file, fid);
-
-  // Check that all items where read and the end-of-file was reached
-  check_guess_stls(nx_file, dx_file, xmax_file, in, it_read,
-  		   2*nx_file + 3, fid, false, true, true);
- 
-  // Close binary file
-  fclose(fid);
-
-  // Wave-vector grid consistent with the data read from file
-  in_file.nx = nx_file;
-  in_file.dx = dx_file;
-  in_file.xmax = xmax_file;
-  wave_vector_grid(xx_file, &in_file);
-    
-  // Static local field correction for the wave-vector given in input
-  slfc_sp_ptr = gsl_spline_alloc(gsl_interp_cspline, nx_file);
-  slfc_acc_ptr = gsl_interp_accel_alloc();
-  gsl_spline_init(slfc_sp_ptr, xx_file, GG_file, nx_file);
-  *GG = gsl_spline_eval(slfc_sp_ptr, in.dyn_xtarget, slfc_acc_ptr);
-  
-  // Free memory
-  free(SS_file);
-  free(GG_file);
-  free(xx_file);
-  gsl_spline_free(slfc_sp_ptr);
-  gsl_interp_accel_free(slfc_acc_ptr);
- 
-}
-
-
-// ---------------------------------------------------------------------
-// FUNCTION USED TO COMPUTE THE DYNAMIC STRUCTURE FACTOR
-// ---------------------------------------------------------------------
-
-void compute_dsf(double *SSn, double *phi_re, double *phi_im,
-		 double GG, double *WW, input in){
-    
-  double lambda = pow(4.0/(9.0*M_PI), 1.0/3.0);
-  double xx = in.dyn_xtarget;
-  double xx2 = xx*xx;
-  double ff1 = 4.0*lambda*in.rs/(M_PI*xx2);
-  double ff2;
-  double denom, denom_re, denom_im;
-  
-  for (int ii=0; ii<in.nW; ii++){
-<<<<<<< HEAD
-    
-    if (xx == 0.0) {
-=======
-
-    ff2 = 1.0/(1.0 - exp(-WW[ii]/in.Theta));
-    denom_re = 1.0 + ff1 * (1 - GG) * phi_re[ii];
-    denom_im = ff1 * (1 - GG) * phi_im[ii];
-    denom = denom_re*denom_re + denom_im*denom_im;
-
-    if (xx == 0.0)
->>>>>>> ab838913
-      SSn[ii] = 0.0;
-      continue;
-    }
-    
-    if (WW[ii] == 0.0) {
-
-      ff2 = 1.0/(1.0 + exp(xx2/(4.0*in.Theta) - in.mu));
-      denom_re = 1.0 + ff1 * (1 - GG) * phi_re[ii];
-      denom = denom_re*denom_re;
-      SSn[ii] = in.Theta/(4.0*xx)*(ff2/denom);
-      
-    }
-    else {
-      
-      ff2 = 1.0/(1.0 - exp(-WW[ii]/in.Theta));
-      denom_re = 1.0 + ff1 * (1 - GG) * phi_re[ii];
-      denom_im = ff1 * (1 - GG) * phi_im[ii];
-      denom = denom_re*denom_re + denom_im*denom_im;
-      SSn[ii] = (ff2/M_PI)*phi_im[ii]/denom;
-
-    }
-
-  }
-
-}
-
-
-// ---------------------------------------------------------------------
-// FUNCTION USED TO COMPUTE THE INTERMEDIATE SCATTERING FUNCTION
-// ---------------------------------------------------------------------
-
-struct isf_params {
-
-  double Theta;
-  double tau;
-  gsl_spline *dsf_sp_ptr;
-  gsl_interp_accel *dsf_acc_ptr;
-  
-};
-
-
-// Intermediate scattering function
-void compute_isf(double *FF, double *tt, double *SSn,
-		 double *WW, input in) {
-
-  double dt = 1.0/NTAU; 
-  double err;
-  size_t nevals;
-
-  // Declare accelerator and spline objects
-  gsl_spline *dsf_sp_ptr;
-  gsl_interp_accel *dsf_acc_ptr;
-  
-  // Allocate the accelerator and the spline objects
-  dsf_sp_ptr = gsl_spline_alloc(gsl_interp_cspline, in.nW);
-  dsf_acc_ptr = gsl_interp_accel_alloc();
-  
-  // Initialize the spline
-  gsl_spline_init(dsf_sp_ptr, WW, SSn, in.nW);
-
-  // Integration workspace 
-  gsl_integration_cquad_workspace *wsp 
-    = gsl_integration_cquad_workspace_alloc(100);
-
-  // Integration function
-  gsl_function ff_int;
-  ff_int.function = &isf;
-
-  // Imaginary time
-  for (int ii=0; ii<NTAU; ii++){
-    tt[ii] = ii*dt;
-  }
-  
-  // Compute intermediate scattering function
-  for (int ii=0; ii<NTAU; ii++) {
-
-    struct isf_params isfp = {in.Theta, tt[ii],
-			      dsf_sp_ptr, dsf_acc_ptr};
-    ff_int.params = &isfp;
-    gsl_integration_cquad(&ff_int, 
-			  WW[0], WW[in.nW-1], 
-			  0.0, QUAD_REL_ERR, 
-			  wsp, 
-			  &FF[ii], &err, &nevals);
-
-  }
-  
-  // Free memory
-  gsl_integration_cquad_workspace_free(wsp);
-  gsl_spline_free(dsf_sp_ptr);
-  gsl_interp_accel_free(dsf_acc_ptr);
-  
-}
-
-
-double isf(double WW, void *pp) {
-
-  struct isf_params *params = (struct isf_params*)pp;
-  double Theta = (params->Theta);
-  double tau = (params->tau);
-  gsl_spline *dsf_sp_ptr = (params->dsf_sp_ptr);
-  gsl_interp_accel *dsf_acc_ptr = (params->dsf_acc_ptr);;
-  double WW_T = WW/Theta;
-  double WW_Tt = WW_T*tau;
-  
-  return 1.5*gsl_spline_eval(dsf_sp_ptr, WW, dsf_acc_ptr)*
-    (exp(-WW_Tt) + exp(-WW_T + WW_Tt));
-  
-}
-
-// -------------------------------------------------------------------
-// FUNCTIONS FOR OUTPUT AND INPUT
-// -------------------------------------------------------------------
-
-// write text files for output
-void write_text_dynamic_stls(double *SSn, double *WW, input in){
-
-  // Static structure factor
-  write_text_dsf(SSn, WW, in);
-<<<<<<< HEAD
-
-  // Intermediate scattering function
-  write_text_isf(SSn, WW, in);
-		 
-=======
-  
->>>>>>> ab838913
-}
-
-
-// write static structure factor to text file
-void write_text_dsf(double *SSn, double *WW, input in){
-
-  FILE* fid;
-  
-  char out_name[100];
-  sprintf(out_name, "dsf_rs%.3f_theta%.3f_x%.3f_%s.dat", in.rs, in.Theta,
-	  in.dyn_xtarget, in.theory);
-  fid = fopen(out_name, "w");
-  if (fid == NULL) {
-    fprintf(stderr, "Error while creating the output file for the dynamic structure factor\n");
-    exit(EXIT_FAILURE);
-  }
-  for (int ii = 0; ii < in.nW; ii++)
-    fprintf(fid, "%.8e %.8e\n", WW[ii], SSn[ii]);
-<<<<<<< HEAD
-  
-  fclose(fid);
-  
-}
-
-// write intermediate scattering function to file
-void write_text_isf(double *SSn, double *WW, input in){
-
-  FILE* fid;
-  double FF[NTAU];
-  double tt[NTAU];
-  
-  char out_name[100];
-  sprintf(out_name, "isf_rs%.3f_theta%.3f_x%.3f_%s.dat", in.rs, in.Theta,
-	  in.dyn_xtarget, in.theory);
-  fid = fopen(out_name, "w");
-  if (fid == NULL) {
-    fprintf(stderr, "Error while creating the output file for the intermediate"
-	    " scattering function\n");
-    exit(EXIT_FAILURE);
-  }
-
-  compute_isf(FF, tt, SSn, WW, in);
-  
-  for (int ii = 0; ii <NTAU; ii++)
-    fprintf(fid, "%.8e %.8e\n", tt[ii], FF[ii]);
-=======
->>>>>>> ab838913
-  
-  fclose(fid);
-  
-}
+#include <string.h>
+#include <omp.h>
+#include <gsl/gsl_errno.h>
+#include <gsl/gsl_spline.h>
+#include <gsl/gsl_integration.h>
+#include "solvers.h"
+#include "utils.h"
+#include "chemical_potential.h"
+#include "stls.h"
+#include "qstls.h"
+#include "dynamic_stls.h"
+
+// -------------------------------------------------------------------
+// CONSTANTS
+// -------------------------------------------------------------------
+
+// Number of data points for imaginary time (varies between 0 and 1)
+#define NTAU 100
+
+// -------------------------------------------------------------------
+// FUNCTION USED TO COMPUTE THE DYNAMIC PROPERTIES OF THE CLASSICAL
+// SCHEMES (STLS, VS-STLS AND STLS-IET)
+// -------------------------------------------------------------------
+
+void compute_dynamic_stls(input in, bool verbose) {
+
+  // Arrays 
+  double *WW = NULL; 
+  double *phi_re = NULL;
+  double *phi_im = NULL;
+  double *SSn = NULL;
+  
+  // Scalars
+  double GG;
+ 
+  // Safeguard
+  if (in.Theta == 0) {
+    printf("Ground state calculations of the dynamic properties"
+	   " are not yet implemented.");
+    exit(EXIT_FAILURE);
+  }
+      
+  // Get the size of the frequency grid
+  get_frequency_grid_size(&in);
+  
+  // Allocate arrays
+  alloc_dynamic_stls_arrays(in, &WW, &phi_re, &phi_im,
+			    &SSn);
+
+  // Chemical potential and frequency grid
+  init_fixed_dynamic_stls_arrays(&in, WW, verbose);
+
+  // Ideal density response
+  if (verbose) printf("Normalized ideal Lindhard density calculation: ");
+  compute_dynamic_idr(phi_re, phi_im, WW, in);
+  if (verbose) printf("Done.\n");
+  
+  // Static local field correction
+  if (verbose) printf("Static local field correction (from file): ");
+  get_slfc(&GG, in);
+  if (verbose) printf("Done.\n");
+  
+  // Dynamic structure factor
+  if (verbose) printf("Dynamic structure factor calculation: ");
+  compute_dsf(SSn, phi_re, phi_im, GG, WW, in);
+  if (verbose) printf("Done.\n");
+  
+  // Output to file
+  if (verbose) printf("Writing output files: ");
+  write_text_dynamic_stls(SSn, WW, in);
+  if (verbose) printf("Done.\n");
+
+  // Free memory
+  free_dynamic_stls_arrays(WW, phi_re, phi_im, SSn);
+
+ 
+}
+
+// -------------------------------------------------------------------
+// FUNCTION USED TO DEFINE THE SIZE OF THE FREQUENCY GRID
+// -------------------------------------------------------------------
+
+void get_frequency_grid_size(input *in){
+
+  // Number of grid points in the frequency grid
+  in->nW = (int)floor(in->dyn_wmax/in->dyn_dw);
+  
+}
+// -------------------------------------------------------------------
+// FUNCTIONS USED TO ALLOCATE AND FREE ARRAYS
+// -------------------------------------------------------------------
+
+void alloc_dynamic_stls_arrays(input in, double **WW, double **phi_re, 
+			       double **phi_im, double **SSn){
+
+  *WW = malloc( sizeof(double) * in.nW);
+  if (*WW == NULL) {
+    fprintf(stderr, "Failed to allocate memory for the frequency grid\n");
+    exit(EXIT_FAILURE);
+  }
+
+  *phi_re = malloc( sizeof(double) * in.nW);
+  if (*phi_re == NULL) {
+    fprintf(stderr, "Failed to allocate memory for the real part of"
+	    " the ideal density response\n");
+    exit(EXIT_FAILURE);
+  }
+  
+  *phi_im = malloc( sizeof(double) * in.nW);
+  if (*phi_im == NULL) {
+    fprintf(stderr, "Failed to allocate memory for the imaginary part of"
+	    " the ideal density response\n");
+    exit(EXIT_FAILURE);
+  }
+  
+  *SSn = malloc( sizeof(double) * in.nW);
+  if (*SSn == NULL) {
+    fprintf(stderr, "Failed to allocate memory for the dynamic structure factor\n");
+    exit(EXIT_FAILURE);
+  }
+
+}
+
+void free_dynamic_stls_arrays(double *WW, double *phi_re, 
+			      double *phi_im, double *SSn){
+
+  free(WW);
+  free(phi_re);
+  free(phi_im);
+  free(SSn);
+ 
+}
+
+// -------------------------------------------------------------------
+// FUNCTION USED TO INITIALIZE ARRAYS
+// -------------------------------------------------------------------
+
+void init_fixed_dynamic_stls_arrays(input *in, double *WW, bool verbose){
+
+  // Print on screen the parameter used to solve the STLS equation
+  printf("------ Parameters used in the solution -------------\n");
+  printf("Quantum degeneracy parameter: %f\n", in->Theta);
+  printf("Quantum coupling parameter: %f\n", in->rs);
+  printf("Chemical potential (low and high bound): %f %f\n", 
+	 in->mu_lo, in->mu_hi);
+  printf("Target wave-vector: %f\n", in->dyn_xtarget);
+  printf("Frequency cutoff: %f\n", in->dyn_Wmax);
+  printf("Frequency resolution: %f\n", in->dyn_dW);
+  printf("----------------------------------------------------\n");
+ 
+  // Chemical potential
+  if (in->Theta > 0) {
+    if (verbose) printf("Chemical potential calculation: ");
+    in->mu = compute_chemical_potential(*in);
+    if (verbose) printf("Done. Chemical potential: %.8f\n", in->mu);
+  }
+  
+  // Frequency grid
+  if (verbose) printf("Frequency grid initialization: ");
+  frequency_grid(WW, in);
+  if (verbose) printf("Done.\n");
+
+}
+
+// ------------------------------------------------------------------
+// FUNCTION USED TO DEFINE THE FREQUENCY GRID
+// ------------------------------------------------------------------
+
+void frequency_grid(double *WW, input *in){
+ 
+  WW[0] = 0.0;
+  for (int ii=1; ii < in->nW; ii++) WW[ii] = WW[ii-1] + in->dyn_dw;
+
+}
+
+// ------------------------------------------------------------------
+// FUNCTION USED TO DEFINE THE IDEAL DENSITY RESPONSE
+// ------------------------------------------------------------------
+
+struct idr_params {
+
+  double xx;
+  double mu;
+  double Theta;
+  double WW;
+
+};
+
+// Ideal density response (real and imaginary part)
+void compute_dynamic_idr(double *phi_re, double *phi_im,  double *WW,
+			 input in) {
+
+  // Real component
+  compute_dynamic_idr_re(phi_re, WW, in);
+
+  // Imaginary component
+  compute_dynamic_idr_im(phi_im, WW, in);
+  
+}
+
+// Real part of the ideal density response
+void compute_dynamic_idr_re(double *phi_re, double *WW,
+			     input in) {
+
+  double xx = in.dyn_xtarget;
+  double err;
+  size_t nevals;
+  
+  // Integration workspace 
+  gsl_integration_cquad_workspace *wsp 
+    = gsl_integration_cquad_workspace_alloc(100);
+
+  // Integration function
+  gsl_function ff_int;
+  if (WW == 0) ff_int.function = &idr_re_partial_x0;
+  else ff_int.function = &idr_re_partial_xw;
+
+  // Normalized ideal Lindhard density
+  for (int ii=0; ii<in.nW; ii++) {
+
+    struct idr_params phixwp = {xx, in.mu, in.Theta, WW[ii]};
+    ff_int.params = &phixwp;
+    gsl_integration_cquad(&ff_int, 
+			  0.0, in.xmax, 
+			  0.0, QUAD_REL_ERR, 
+			  wsp, 
+			  &phi_re[ii], &err, &nevals);
+
+  }
+  
+  // Free memory
+  gsl_integration_cquad_workspace_free(wsp);
+  
+}
+
+// Imaginary part of the ideal density response
+void compute_dynamic_idr_im(double *phi_im, double *WW,
+			     input in) {
+
+  double xx = in.dyn_xtarget;
+  double ymin;
+  double ymax;
+  double err;
+  size_t nevals;
+
+
+  // Integration workspace 
+  gsl_integration_cquad_workspace *wsp 
+    = gsl_integration_cquad_workspace_alloc(100);
+
+  // Integration function
+  gsl_function ff_int;
+  if (WW == 0) ff_int.function = &idr_im_partial_x0;
+  else ff_int.function = &idr_im_partial_xw;
+
+  // Normalized ideal Lindhard density
+  for (int ii=0; ii<in.nW; ii++) {
+
+    ymin = (xx/2.0) - WW[ii]/(2.0*xx);
+    if (ymin < 0.0) ymin = -ymin;
+    ymax = (xx/2.0) + WW[ii]/(2.0*xx);
+    
+    struct idr_params phixwp = {xx, in.mu, in.Theta, WW[ii]};
+    ff_int.params = &phixwp;
+    gsl_integration_cquad(&ff_int, 
+			  ymin, ymax, 
+			  0.0, QUAD_REL_ERR, 
+			  wsp, 
+			  &phi_im[ii], &err, &nevals);
+
+  }
+  
+  // Free memory
+  gsl_integration_cquad_workspace_free(wsp);
+  
+}
+
+// Partial real part of the ideal density response (frequency = w, vector = x)
+double idr_re_partial_xw(double yy, void *pp) {
+
+  struct idr_params *params = (struct idr_params*)pp;
+  double xx = (params->xx);
+  double mu = (params->mu);
+  double Theta = (params->Theta);
+  double WW = (params->WW);
+  double yy2 = yy*yy;
+  double ymx = yy - 0.5*xx;
+  double ypx = yy + 0.5*xx;
+  double ymx2 = ymx*ymx;
+  double ypx2 = ypx*ypx;
+  double w_2x = WW/(2.0*xx);
+  double w_2x2 = w_2x*w_2x;
+  double log_arg = (ymx2 - w_2x2)/(ypx2 - w_2x2);
+
+
+  if (log_arg<0) log_arg = -log_arg;
+  
+  if (xx > 0.0) {
+    return -1.0/(2*xx)*yy/(exp(yy2/Theta - mu) + 1.0)
+      *log(log_arg);
+  }
+  else {
+    return 0;
+  }
+
+}
+
+
+// Partial real part of the ideal density response (frequency = 0, vector = x)
+double idr_re_partial_x0(double yy, void *pp) {
+
+  struct idr_params *params = (struct idr_params*)pp;
+  double xx = (params->xx);
+  double mu = (params->mu);
+  double Theta = (params->Theta);
+  double yy2 = yy*yy, xx2 = xx*xx, xy = xx*yy;
+
+  if (xx > 0.0){
+
+    if (xx < 2*yy){
+      return 1.0/(Theta*xx)*((yy2 - xx2/4.0)*log((2*yy + xx)/(2*yy - xx)) + xy)
+        *yy/(exp(yy2/Theta - mu) + exp(-yy2/Theta + mu) + 2.0);
+    }
+    else if (xx > 2*yy){
+      return 1.0/(Theta*xx)*((yy2 - xx2/4.0)*log((2*yy + xx)/(xx - 2*yy)) + xy)
+        *yy/(exp(yy2/Theta - mu) + exp(-yy2/Theta + mu) + 2.0);
+    }
+    else {
+      return 1.0/(Theta)*yy2/(exp(yy2/Theta - mu) + exp(-yy2/Theta + mu) + 2.0);;
+    }
+  }
+
+  else{
+    return (2.0/Theta)*yy2/(exp(yy2/Theta - mu) + exp(-yy2/Theta + mu) + 2.0);
+  }
+
+}
+
+
+// Partial imaginary part of the ideal density response (frequency = w, vector = x)
+double idr_im_partial_xw(double yy, void *pp) {
+
+  struct idr_params *params = (struct idr_params*)pp;
+  double xx = (params->xx);
+  double mu = (params->mu);
+  double Theta = (params->Theta);
+  double WW = (params->WW);
+  double yy2 = yy*yy;
+  double xpw = 0.5*xx + 0.5*WW/xx;
+  double xmw = 0.5*xx - 0.5*WW/xx;
+  double xpw2 = xpw*xpw;
+  double xmw2 = xmw*xmw;
+  double out1 = 0;
+  double out2 = 0;
+
+  if (xx == 0.0) return 0;
+
+  if (yy2 > xpw2) 
+    out1 = 1;
+
+  if (yy2 > xmw2)
+    out2 = -1;
+  
+  return -M_PI/(2*xx)*yy/(exp(yy2/Theta - mu) + 1.0)
+    *(out1 + out2);
+
+}
+
+// Partial imaginary part of the ideal density response (frequency = 0, vector = x)
+double idr_im_partial_x0(double yy, void *pp) {
+  return 0;
+}
+
+
+// ---------------------------------------------------------------------
+// FUNCTION USED TO OBTAIN THE STATIC LOCAL FIELD CORRECTION (FROM FILE)
+// ---------------------------------------------------------------------
+
+void get_slfc(double *GG, input in){
+
+  // Variables
+  size_t it_read;
+  char slfc_file_name[100];
+  int nx_file;
+  double dx_file;
+  double xmax_file;
+  double *SS_file = NULL;
+  double *GG_file = NULL;
+  double *xx_file = NULL;
+  input in_file = in;
+  gsl_spline *slfc_sp_ptr;
+  gsl_interp_accel *slfc_acc_ptr;
+
+  // Open binary file
+  FILE *fid = NULL;
+  if (strcmp(in.stls_guess_file, NO_FILE_STR)==0) {
+    sprintf(slfc_file_name, "restart_rs%.3f_theta%.3f_%s.bin", in.rs, in.Theta, in.theory);
+    fid = fopen(slfc_file_name, "rb");
+  }
+  else {
+    fid = fopen(in.stls_guess_file, "rb");
+  }
+  if (fid == NULL) {
+    fprintf(stderr,"Error while opening file for the static local field correction\n");
+    exit(EXIT_FAILURE);
+  }
+
+  // Initialize number of items read from input file
+  it_read = 0;
+
+  // Check that the data for the guess file is consistent
+  it_read += fread(&nx_file, sizeof(int), 1, fid);
+  it_read += fread(&dx_file, sizeof(double), 1, fid);
+  it_read += fread(&xmax_file, sizeof(double), 1, fid);
+  check_guess_stls(nx_file, dx_file, xmax_file, in, it_read, 3,
+  		   fid, false, true, false);
+  
+  // Allocate temporary arrays to store the structural properties
+  SS_file = malloc( sizeof(double) * nx_file);
+  GG_file = malloc( sizeof(double) * nx_file);
+  xx_file = malloc( sizeof(double) * nx_file);
+  if (SS_file == NULL ||
+      GG_file == NULL ||
+      xx_file == NULL) {
+    fprintf(stderr, "Failed to allocate memory for the data read"
+  	    " from file\n");
+    exit(EXIT_FAILURE);
+  }
+  
+  // Static structure factor
+  it_read += fread(SS_file, sizeof(double), nx_file, fid);
+
+  // Static local field correction
+  it_read += fread(GG_file, sizeof(double), nx_file, fid);
+
+  // Check that all items where read and the end-of-file was reached
+  check_guess_stls(nx_file, dx_file, xmax_file, in, it_read,
+  		   2*nx_file + 3, fid, false, true, true);
+ 
+  // Close binary file
+  fclose(fid);
+
+  // Wave-vector grid consistent with the data read from file
+  in_file.nx = nx_file;
+  in_file.dx = dx_file;
+  in_file.xmax = xmax_file;
+  wave_vector_grid(xx_file, &in_file);
+    
+  // Static local field correction for the wave-vector given in input
+  slfc_sp_ptr = gsl_spline_alloc(gsl_interp_cspline, nx_file);
+  slfc_acc_ptr = gsl_interp_accel_alloc();
+  gsl_spline_init(slfc_sp_ptr, xx_file, GG_file, nx_file);
+  *GG = gsl_spline_eval(slfc_sp_ptr, in.dyn_xtarget, slfc_acc_ptr);
+  
+  // Free memory
+  free(SS_file);
+  free(GG_file);
+  free(xx_file);
+  gsl_spline_free(slfc_sp_ptr);
+  gsl_interp_accel_free(slfc_acc_ptr);
+ 
+}
+
+
+// ---------------------------------------------------------------------
+// FUNCTION USED TO COMPUTE THE DYNAMIC STRUCTURE FACTOR
+// ---------------------------------------------------------------------
+
+void compute_dsf(double *SSn, double *phi_re, double *phi_im,
+		 double GG, double *WW, input in){
+    
+  double lambda = pow(4.0/(9.0*M_PI), 1.0/3.0);
+  double xx = in.dyn_xtarget;
+  double xx2 = xx*xx;
+  double ff1 = 4.0*lambda*in.rs/(M_PI*xx2);
+  double ff2;
+  double denom, denom_re, denom_im;
+  
+  for (int ii=0; ii<in.nW; ii++){
+
+    if (xx == 0.0) {
+      SSn[ii] = 0.0;
+      continue;
+    }
+    
+    if (WW[ii] == 0.0) {
+
+      ff2 = 1.0/(1.0 + exp(xx2/(4.0*in.Theta) - in.mu));
+      denom_re = 1.0 + ff1 * (1 - GG) * phi_re[ii];
+      denom = denom_re*denom_re;
+      SSn[ii] = in.Theta/(4.0*xx)*(ff2/denom);
+      
+    }
+    else {
+      
+      ff2 = 1.0/(1.0 - exp(-WW[ii]/in.Theta));
+      denom_re = 1.0 + ff1 * (1 - GG) * phi_re[ii];
+      denom_im = ff1 * (1 - GG) * phi_im[ii];
+      denom = denom_re*denom_re + denom_im*denom_im;
+      SSn[ii] = (ff2/M_PI)*phi_im[ii]/denom;
+
+    }
+
+  }
+
+}
+
+
+// ---------------------------------------------------------------------
+// FUNCTION USED TO COMPUTE THE INTERMEDIATE SCATTERING FUNCTION
+// ---------------------------------------------------------------------
+
+struct isf_params {
+
+  double Theta;
+  double tau;
+  gsl_spline *dsf_sp_ptr;
+  gsl_interp_accel *dsf_acc_ptr;
+  
+};
+
+
+// Intermediate scattering function
+void compute_isf(double *FF, double *tt, double *SSn,
+		 double *WW, input in) {
+
+  double dt = 1.0/NTAU; 
+  double err;
+  size_t nevals;
+
+  // Declare accelerator and spline objects
+  gsl_spline *dsf_sp_ptr;
+  gsl_interp_accel *dsf_acc_ptr;
+  
+  // Allocate the accelerator and the spline objects
+  dsf_sp_ptr = gsl_spline_alloc(gsl_interp_cspline, in.nW);
+  dsf_acc_ptr = gsl_interp_accel_alloc();
+  
+  // Initialize the spline
+  gsl_spline_init(dsf_sp_ptr, WW, SSn, in.nW);
+
+  // Integration workspace 
+  gsl_integration_cquad_workspace *wsp 
+    = gsl_integration_cquad_workspace_alloc(100);
+
+  // Integration function
+  gsl_function ff_int;
+  ff_int.function = &isf;
+
+  // Imaginary time
+  for (int ii=0; ii<NTAU; ii++){
+    tt[ii] = ii*dt;
+  }
+  
+  // Compute intermediate scattering function
+  for (int ii=0; ii<NTAU; ii++) {
+
+    struct isf_params isfp = {in.Theta, tt[ii],
+			      dsf_sp_ptr, dsf_acc_ptr};
+    ff_int.params = &isfp;
+    gsl_integration_cquad(&ff_int, 
+			  WW[0], WW[in.nW-1], 
+			  0.0, QUAD_REL_ERR, 
+			  wsp, 
+			  &FF[ii], &err, &nevals);
+
+  }
+  
+  // Free memory
+  gsl_integration_cquad_workspace_free(wsp);
+  gsl_spline_free(dsf_sp_ptr);
+  gsl_interp_accel_free(dsf_acc_ptr);
+  
+}
+
+
+double isf(double WW, void *pp) {
+
+  struct isf_params *params = (struct isf_params*)pp;
+  double Theta = (params->Theta);
+  double tau = (params->tau);
+  gsl_spline *dsf_sp_ptr = (params->dsf_sp_ptr);
+  gsl_interp_accel *dsf_acc_ptr = (params->dsf_acc_ptr);;
+  double WW_T = WW/Theta;
+  double WW_Tt = WW_T*tau;
+  
+  return 1.5*gsl_spline_eval(dsf_sp_ptr, WW, dsf_acc_ptr)*
+    (exp(-WW_Tt) + exp(-WW_T + WW_Tt));
+  
+}
+
+// -------------------------------------------------------------------
+// FUNCTIONS FOR OUTPUT AND INPUT
+// -------------------------------------------------------------------
+
+// write text files for output
+void write_text_dynamic_stls(double *SSn, double *WW, input in){
+
+  // Static structure factor
+  write_text_dsf(SSn, WW, in);
+
+  // Intermediate scattering function
+  write_text_isf(SSn, WW, in);
+  
+}
+
+
+// write static structure factor to text file
+void write_text_dsf(double *SSn, double *WW, input in){
+
+  FILE* fid;
+  
+  char out_name[100];
+  sprintf(out_name, "dsf_rs%.3f_theta%.3f_x%.3f_%s.dat", in.rs, in.Theta,
+	  in.dyn_xtarget, in.theory);
+  fid = fopen(out_name, "w");
+  if (fid == NULL) {
+    fprintf(stderr, "Error while creating the output file for the dynamic structure factor\n");
+    exit(EXIT_FAILURE);
+  }
+  for (int ii = 0; ii < in.nW; ii++)
+    fprintf(fid, "%.8e %.8e\n", WW[ii], SSn[ii]);
+  
+  fclose(fid);
+  
+}
+
+// write intermediate scattering function to file
+void write_text_isf(double *SSn, double *WW, input in){
+
+  FILE* fid;
+  double FF[NTAU];
+  double tt[NTAU];
+  
+  char out_name[100];
+  sprintf(out_name, "isf_rs%.3f_theta%.3f_x%.3f_%s.dat", in.rs, in.Theta,
+	  in.dyn_xtarget, in.theory);
+  fid = fopen(out_name, "w");
+  if (fid == NULL) {
+    fprintf(stderr, "Error while creating the output file for the intermediate"
+	    " scattering function\n");
+    exit(EXIT_FAILURE);
+  }
+
+  compute_isf(FF, tt, SSn, WW, in);
+  
+  for (int ii = 0; ii <NTAU; ii++)
+    fprintf(fid, "%.8e %.8e\n", tt[ii], FF[ii]);
+  
+  fclose(fid);
+  
+}