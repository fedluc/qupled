import sys
import os
from shutil import rmtree
from glob import glob
import zipfile as zf
import numpy as np
import pandas as pd
import qupled.util as qu
import qupled.qupled as qp
import qupled.classic as qc

# -----------------------------------------------------------------------
# Qstls class
# -----------------------------------------------------------------------

class Qstls(qc.Stls):

    """

    Class used to setup and solve the quantum QSTLS scheme as described by
    `Schweng and Bohm <https://journals.aps.org/prb/abstract/10.1103/PhysRevB.48.2037>`_ 
    This class inherits most of its methods and attributes from :obj:`qupled.classic.Stls`.

    Args:
        coupling: Coupling parameter.
        degeneracy: Degeneracy parameter.  
        chemicalPotential: Initial guess for the chemical potential, defaults to [-10.0, 10.0].
        cutoff:  Cutoff for the wave-vector grid, defaults to 10.0.
        error: Minimum error for covergence, defaults to 1.0e-5.
        fixed: The name of the file storing the fixed component of the auxiliary density response.
               if no name is given the fixed component if computed from scratch
        mixing: Mixing parameter for iterative solution, defaults to 1.0.  
        guess:  Initial guess for the iterative solution, defaults to None, i.e. ssf from stls solution.
        iterations: Maximum number of iterations, defaults to 1000.
        matsubara: Number of matsubara frequencies, defaults to 128.
        outputFrequency: Frequency used to print the recovery files, defaults to 10.
        recoveryFile: Name of the recovery file used to restart the simulation, defualts to None.
        resolution: Resolution of the wave-vector grid, defaults to 0.1.
        scheme2DIntegrals: numerical scheme used to solve two-dimensional integrals. See :func:`qupled.qupled.Input.int2DScheme`
        threads: OMP threads for parallel calculations
    """
    
    # Constructor
    def __init__(self,
                 coupling : float, 
                 degeneracy : float,
                 chemicalPotential : list[float] = [-10.0,10.0],
                 cutoff : float = 10.0,
                 error : float = 1.0e-5,
                 fixed : str = None,
                 mixing : float = 1.0,
                 guess : qp.QstlsGuess = None,
                 iterations : int = 1000,
                 matsubara : int = 128,
                 outputFrequency : int = 10,
                 recoveryFile : str = None,
                 resolution : float = 0.1,
                 scheme2DIntegrals : str = "full",
                 threads : int = 1):
        # Allowed theories
        self.allowedTheories = ["QSTLS"]
        # Set theory
        self.inputs : qupled.qupled.QstlsInput = qp.QstlsInput() #: Inputs to solve the scheme.
        self._setInputs(coupling, degeneracy, "QSTLS", chemicalPotential, cutoff,
                        error, fixed, mixing, guess, iterations, matsubara,
                        outputFrequency, recoveryFile, resolution, scheme2DIntegrals,
                        threads)
        # Scheme to solve
        self.scheme : qp.Qstls = None
        # File to store output on disk
        self.hdfFileName = None

    # Setup inputs object
    def _setInputs(self,
                   coupling : float,
                   degeneracy : float,
                   theory : str,
                   chemicalPotential : list[float],
                   cutoff : float,
                   error : float,
                   fixed : str,
                   mixing : float,
                   guess : qp.QstlsGuess,
                   iterations : int,
                   matsubara : int,
                   outputFrequency : int,
                   recoveryFile : str,
                   resolution : float,
                   scheme2DIntegrals : str,
                   threads : int) -> None:
        super()._setInputs(coupling, degeneracy, theory, chemicalPotential,
                           cutoff, error, mixing, None, iterations, matsubara,
                           outputFrequency, recoveryFile, resolution)
        self.inputs.int2DScheme = scheme2DIntegrals
        self.inputs.threads = threads
        if (guess is not None): self.inputs.guess = guess
        if (fixed is not None): self.inputs.fixed = fixed
        
    # Compute
    @qu.MPI.recordTime
    @qu.MPI.synchronizeRanks
    def compute(self) -> None:
        """ Solves the scheme and saves the results to an hdf file. Extends the output produced by 
        :func:`qupled.classic.Stls.compute` by adding the option to save the auxiliary density response
        as a new dataframe in the hdf file. The auxiliary density response dataframe can be accessed as `adr`.
        """
        self._checkInputs()
        self.scheme = qp.Qstls(self.inputs)
        status = self.scheme.compute()
        self._checkStatusAndClean(status)
        self._setHdfFile()
        self._save()

    # Save results to disk
    @qu.MPI.runOnlyOnRoot
    def _save(self) -> None:
        """ Stores the results obtained by solving the scheme. 
        """
        super()._save()
        pd.DataFrame(self.scheme.adr).to_hdf(self.hdfFileName, key="adr")

    # Set the initial guess from a dataframe produced in output
    def setGuess(self, fileName : str) -> None:
        guess = qp.QstlsGuess()
        hdfData = qu.Hdf().read(fileName, ["wvg", "ssf"])
        guess.wvg = hdfData["wvg"]
        guess.ssf = hdfData["ssf"]
        self.inputs.guess = guess
        

# -----------------------------------------------------------------------
# QstlsIet class
# -----------------------------------------------------------------------
        
class QstlsIet(Qstls):

    """
    Class used to setup and solve the classical STLS-IET scheme as described by
    `Tolias <https://pubs.aip.org/aip/jcp/article/158/14/141102/
    2877795/Quantum-version-of-the-integral-equation-theory>`_. This class inherits most of
    its methods and attributes from :obj:`qupled.quantum.Qstls`.

    Args:
        coupling: Coupling parameter.
        degeneracy: Degeneracy parameter.  
        chemicalPotential: Initial guess for the chemical potential, defaults to [-10.0, 10.0].
        cutoff:  Cutoff for the wave-vector grid, defaults to 10.0.
        error: Minimum error for covergence, defaults to 1.0e-5.
        fixed: The name of the file storing the fixed component of the auxiliary density response.
               if no name is given the fixed component is computed from scratch.
        fixediet: The name of the zip file storing the files with the fixed component of the auxiliary
                  density response for the IET schemes. If no name is given the fixed component
                  is computed from scratch.
        mapping: Classical to quantum mapping. See :func:`qupled.qupled.StlsInput.iet`
        mixing: Mixing parameter for iterative solution, defaults to 1.0.  
        guess:  Initial guess for the iterative solution, defaults to None, i.e. ssf from stls solution.
        iterations: Maximum number of iterations, defaults to 1000.
        matsubara: Number of matsubara frequencies, defaults to 128.
        outputFrequency: Frequency used to print the recovery files, defaults to 10.
        recoveryFile: Name of the recovery file used to restart the simulation, defualts to None.
        resolution: Resolution of the wave-vector grid, defaults to 0.1.
        scheme2DIntegrals: numerical scheme used to solve two-dimensional integrals. See :func:`qupled.qupled.Input.int2DScheme`
        threads: OMP threads for parallel calculations
    """
    # Constructor
    def __init__(self,
                 coupling : float, 
                 degeneracy : float,
                 theory : str,
                 chemicalPotential : list[float] = [-10.0,10.0],
                 cutoff : float = 10.0,
                 error : float = 1.0e-5,
                 fixed : str = None,
                 fixediet : str = None,
                 mapping : str = "standard",
                 mixing : float = 1.0,
                 guess : qp.QstlsGuess = None,
                 iterations : int = 1000,
                 matsubara : int = 128,
                 outputFrequency : int = 10,
                 recoveryFile : str = None,
                 resolution : float = 0.1,
                 scheme2DIntegrals : str = "full",
                 threads : int = 1):
        # Allowed theories
        self.allowedTheories = ["QSTLS-HNC", "QSTLS-IOI", "QSTLS-LCT"]
        # Set theory
        self.inputs : qupled.qupled.QstlsInput = qp.QstlsInput() #: Inputs to solve the scheme.
        self._setInputs(coupling, degeneracy, theory, chemicalPotential, cutoff,
                        error, fixed, mixing, guess, iterations, matsubara,
                        outputFrequency, recoveryFile, resolution, scheme2DIntegrals,
                        threads)
        if (fixediet is not None): self.inputs.fixediet = fixediet
        self.inputs.iet = mapping
        self._checkInputs()
        # Temporary folder to store the unpacked files with the auxiliary density response
        self.tmpRunDir = None
        # Scheme to solve
        self.scheme : qp.QstlsIet = None
        # File to store output on disk
        self.hdfFileName = None


    # Compute
    @qu.MPI.recordTime
    @qu.MPI.synchronizeRanks
    def compute(self) -> None:
        """ Solves the scheme and saves the results to an hdf file. Extends the output produced by 
        :func:`qupled.classic.Qstls.compute` by adding  by adding two functionalities: (1) save the
        bridge function adder as a new dataframe in the hdf file. The bridge function adder dataframe
        can be accessed as `bf` (2) create a zip file to group all the files produced at run-time
        and containing the fixed component of the auxiliary density response for the IET schemes.
        """
        self._checkInputs()
        self._setFixedIetFileName()
        self.scheme = qp.Qstls(self.inputs)
        status = self.scheme.compute()
        self._checkStatusAndClean(status)
        self._setHdfFile()
        self._save()

    # Set name of the file with the fixed component of the auxiliary density response
    @qu.MPI.synchronizeRanks
    def _setFixedIetFileName(self) -> None:
        """ Sets the file name for the file storing the fixed component of the auxiliary density response """
        if (self.inputs.fixediet != ""):
            self.tmpRunDir = "qupled_tmp_run_directory"
            self._unpackFixedAdrFiles()
            self.inputs.fixediet = self.tmpRunDir
        
    # Unpack zip folder with fixed component of the auxiliary density response
    @qu.MPI.runOnlyOnRoot
    def _unpackFixedAdrFiles(self) -> None:
        """ Unpacks the zip file storing the fixed component of the auxiliary density response """
        assert(self.inputs.fixediet != "")
        assert(self.tmpRunDir is not None)
        with zf.ZipFile(self.inputs.fixediet, "r") as zipFile:
            zipFile.extractall(self.tmpRunDir)
        
    # Check that the dielectric scheme was solved without errors
    @qu.MPI.runOnlyOnRoot
    def _checkStatusAndClean(self, status) -> None:
        # Remove the temporary run directory
        if (self.tmpRunDir is not None and os.path.isdir(self.tmpRunDir)) :
            rmtree(self.tmpRunDir)
        # Check that the scheme was solved correctly
        super()._checkStatusAndClean(status)

            
    # Save results to disk
    @qu.MPI.runOnlyOnRoot
    def _save(self) -> None:
        """ 
        Stores the results obtained by solving the scheme. 
        """
        super()._save()
        pd.DataFrame(self.scheme.bf).to_hdf(self.hdfFileName, key="bf")
        # Zip all files for the fixed component of the auxiliary density response
        if (self.inputs.fixediet == ""):
            adrFileName = "adr_fixed_theta%5.3f_matsubara%d_%s" % (self.inputs.degeneracy,
                                                                   self.inputs.matsubara,
                                                                   self.inputs.theory)
            with zf.ZipFile(adrFileName + ".zip", "w") as zipFile:
                for adrFile in glob(adrFileName + "_wv*.bin"):
                    zipFile.write(adrFile)
                    os.remove(adrFile)

    # Set the initial guess from a dataframe produced in output
    def setGuess(self, fileName : str) -> None:
        guess = qp.QstlsGuess()
        hdfData = qu.Hdf().read(fileName, ["wvg", "ssf", "adr", "matsubara"])
        guess.wvg = hdfData["wvg"]
        guess.ssf = hdfData["ssf"]
        guess.adr = np.ascontiguousarray(hdfData["adr"])
        guess.matsubara = hdfData["matsubara"]
        self.inputs.guess = guess
        
class QVSStls(qc.VSStls, Qstls):

    """
    Class used to setup and solve the quantum VS-STLS scheme.
    This class inherits most of its methods and attributes from :obj:`qupled.quantum.Qstls`.

    Args:
        coupling: Coupling parameter.
        degeneracy: Degeneracy parameter.  
        chemicalPotential: Initial guess for the chemical potential, defaults to [-10.0, 10.0].
        cutoff:  Cutoff for the wave-vector grid, defaults to 10.0.
        error: Minimum error for covergence, defaults to 1.0e-5.
        fixed: The name of the file storing the fixed component of the auxiliary density response.
               if no name is given the fixed component if computed from scratch
        mixing: Mixing parameter for iterative solution, defaults to 1.0.  
        guess:  Initial guess for the iterative solution, defaults to None, i.e. ssf from stls solution.
        iterations: Maximum number of iterations, defaults to 1000.
        matsubara: Number of matsubara frequencies, defaults to 128.
        outputFrequency: Frequency used to print the recovery files, defaults to 10.
        recoveryFile: Name of the recovery file used to restart the simulation, defualts to None.
        resolution: Resolution of the wave-vector grid, defaults to 0.1.
        scheme2DIntegrals: numerical scheme used to solve two-dimensional integrals. See :func:`qupled.qupled.Input.int2DScheme`
        alpha: Initial guess for the free parameter, defaults to [0.5, 1.0]
        couplingResolution: Resolution of the coupling parameter grid, defaults to 0.01
        degeneracyResolution: Resolution of the degeneracy parameter grid, defaults to 0.01
        errorAlpha: Minimum error for convergence in the free parameter iterations, defaults to 1.0e-3
        iterationsAlpha: Maximum number of iterations for the free parameter, defaults to 50
        errorIntegrals: Accuracy (as a relative error) for the integral computations, defaults to 1.0-5
        threads: OMP threads for parallel calculations
    """

     # Constructor
    def __init__(self,
                 coupling : float, 
                 degeneracy : float,
                 chemicalPotential : list[float] = [-10.0,10.0],
                 cutoff : float = 10.0,
                 error : float = 1.0e-5,
                 fixed : str = None,
                 mixing : float = 0.5,
                 guess : qp.QstlsGuess = None,
                 iterations : int = 1000,
                 matsubara : int = 128,
                 outputFrequency : int = 10,
                 recoveryFile : str = None,
                 resolution : float = 0.1,
                 scheme2DIntegrals : str = "full",
                 alpha : list[float] = [0.5,1.0],
                 couplingResolution : float = 0.1,
                 degeneracyResolution : float = 0.1,
                 errorAlpha : float = 1.0e-3,
                 iterationsAlpha : int = 50,
                 errorIntegrals : float = 1.0e-5,
                 threads : int = 1):
        # Allowed theories
        self.allowedTheories = ["QVSSTLS"]
        # Set theory
        self.inputs : qupled.qupled.QVSStlsInput = qp.QVSStlsInput() #: Inputs to solve the scheme.
        self._setInputs(coupling, degeneracy, "QVSSTLS", chemicalPotential, cutoff,
                        error, fixed, mixing, guess, iterations, matsubara,
                        outputFrequency, recoveryFile, resolution, scheme2DIntegrals,
                        alpha, couplingResolution, degeneracyResolution, errorAlpha,
                        iterationsAlpha, errorIntegrals, threads)
        # Temporary folder to store the unpacked files with the auxiliary density response
        self.tmpRunDir = None
        # Scheme to solve
        self.scheme : qp.QVSStls = None
        # File to store output on disk
        self.hdfFileName = None

        # Setup inputs object
    def _setInputs(self,
                   coupling : float,
                   degeneracy : float,
                   theory : str,
                   chemicalPotential : list[float],
                   cutoff : float,
                   error : float,
                   fixed : str,
                   mixing : float,
                   guess : qp.QstlsGuess,
                   iterations : int,
                   matsubara : int,
                   outputFrequency : int,
                   recoveryFile : str,
                   resolution : float,
                   scheme2DIntegrals : str,
                   alpha : list[float],
                   couplingResolution : float,
                   degeneracyResolution : float,
                   errorAlpha : float,
                   iterationsAlpha : int,
                   errorIntegrals : float,
                   threads : int) -> None:
        super()._setInputs(coupling, degeneracy, theory, chemicalPotential,
                           cutoff, error, fixed, mixing, guess, iterations, matsubara,
                           outputFrequency, recoveryFile, resolution, scheme2DIntegrals, threads)
        self.inputs.alpha = alpha
        self.inputs.couplingResolution = couplingResolution
        self.inputs.degeneracyResolution = degeneracyResolution
        self.inputs.errorAlpha = errorAlpha
        self.inputs.iterationsAlpha = iterationsAlpha
        self.inputs.intError = errorIntegrals

    # Compute
    @qu.MPI.recordTime
    @qu.MPI.synchronizeRanks
    def compute(self) -> None:
        """ Solves the scheme and saves the results to an hdf in the same way as
        :func:`qupled.classic.QStls.compute` .
        """
        
        self._checkInputs()
        self._setFixedAdrFileName()
        self.scheme = qp.QVSStls(self.inputs)
        status = self.scheme.compute()
        self._checkStatusAndClean(status)
        self._setHdfFile()
        self._save()
<<<<<<< HEAD
        
=======

    # Set name of the file with the fixed component of the auxiliary density response
    @qu.MPI.synchronizeRanks
    def _setFixedAdrFileName(self) -> None:
        """ Sets the file name for the file storing the fixed component of the auxiliary density response """
        if (self.inputs.fixed != ""):
            self.tmpRunDir = "qupled_tmp_run_directory"
            self._unpackFixedAdrFiles()
            self.inputs.fixed = self.tmpRunDir
            
    # Unpack zip folder with fixed component of the auxiliary density response
    @qu.MPI.runOnlyOnRoot
    def _unpackFixedAdrFiles(self) -> None:
        """ Unpacks the zip file storing the fixed component of the auxiliary density response """
        assert(self.inputs.fixed != "")
        assert(self.tmpRunDir is not None)
        with zf.ZipFile(self.inputs.fixed, "r") as zipFile:
            zipFile.extractall(self.tmpRunDir)

    # Check that the dielectric scheme was solved without errors
    @qu.MPI.runOnlyOnRoot
    def _checkStatusAndClean(self, status) -> None:
        # Remove the temporary run directory
        if (self.tmpRunDir is not None and os.path.isdir(self.tmpRunDir)) :
            rmtree(self.tmpRunDir)
        # Check that the scheme was solved correctly
        super()._checkStatusAndClean(status)
        
    # Save results to disk
>>>>>>> 9d9a8479
    @qu.MPI.runOnlyOnRoot
    def _save(self) -> None:
        """ Stores the results obtained by solving the scheme. 
        """
        super()._save()
<<<<<<< HEAD
        pd.DataFrame(self.scheme.adr).to_hdf(self.hdfFileName, key="adr")
=======
        pd.DataFrame(self.scheme.adr).to_hdf(self.hdfFileName, key="adr")
        # Zip all files for the fixed component of the auxiliary density response
        if (self.inputs.fixed == ""):
            adrFileName = "adr_fixed_theta%5.3f_matsubara%d.zip" % (self.inputs.degeneracy,
                                                                    self.inputs.matsubara)
            with zf.ZipFile(adrFileName, "w") as zipFile:
                for adrFile in glob("THETA*.bin"):
                    zipFile.write(adrFile)
                    os.remove(adrFile)
>>>>>>> 9d9a8479
<|MERGE_RESOLUTION|>--- conflicted
+++ resolved
@@ -394,9 +394,6 @@
         self._checkStatusAndClean(status)
         self._setHdfFile()
         self._save()
-<<<<<<< HEAD
-        
-=======
 
     # Set name of the file with the fixed component of the auxiliary density response
     @qu.MPI.synchronizeRanks
@@ -426,15 +423,11 @@
         super()._checkStatusAndClean(status)
         
     # Save results to disk
->>>>>>> 9d9a8479
     @qu.MPI.runOnlyOnRoot
     def _save(self) -> None:
         """ Stores the results obtained by solving the scheme. 
         """
         super()._save()
-<<<<<<< HEAD
-        pd.DataFrame(self.scheme.adr).to_hdf(self.hdfFileName, key="adr")
-=======
         pd.DataFrame(self.scheme.adr).to_hdf(self.hdfFileName, key="adr")
         # Zip all files for the fixed component of the auxiliary density response
         if (self.inputs.fixed == ""):
@@ -443,5 +436,4 @@
             with zf.ZipFile(adrFileName, "w") as zipFile:
                 for adrFile in glob("THETA*.bin"):
                     zipFile.write(adrFile)
-                    os.remove(adrFile)
->>>>>>> 9d9a8479
+                    os.remove(adrFile)