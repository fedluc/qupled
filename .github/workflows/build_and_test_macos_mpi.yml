--- conflicted
+++ resolved
@@ -42,8 +42,4 @@
       run: |
         source ${PYTHON_VENV_ROOT}/bin/activate
         pip3 install tox
-<<<<<<< HEAD
-=======
-        export OpenMP_ROOT=$(brew --prefix)/opt/libomp
->>>>>>> e734ddb5
         ./devtool test